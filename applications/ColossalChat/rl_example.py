--- conflicted
+++ resolved
@@ -9,8 +9,7 @@
 if __name__ == "__main__":
     parser = argparse.ArgumentParser()
     parser.add_argument("-m", "--model", type=str, default="Qwen/Qwen2.5-7B")
-<<<<<<< HEAD
-    parser.add_argument("-d", "--dataset", type=str, default="data_train.jsonl")
+    parser.add_argument("-d", "--dataset", type=str, default="data.jsonl")
     parser.add_argument(
         "-ed",
         "--eval-dataset",
@@ -21,10 +20,6 @@
         The key is the task name, and the value is the path to the jsonl file",
     )
     parser.add_argument("-p", "--project", type=str, default="GRPO", help="Project name.")
-=======
-    parser.add_argument("-d", "--dataset", type=str, default="data.jsonl")
-    parser.add_argument("-p", "--project", type=str, default="GRPO-V3", help="Project name.")
->>>>>>> aca54762
     parser.add_argument("-e", "--num-episodes", type=int, default=1, help="Number of episodes to train.")
 
     # Distributed training parameters
