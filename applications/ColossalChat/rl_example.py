import argparse
import os

import ray
import torch
from coati.distributed.launch import launch_distributed

if __name__ == "__main__":
    parser = argparse.ArgumentParser()
    parser.add_argument("-m", "--model", type=str, default="Qwen/Qwen2.5-7B")
    parser.add_argument("-d", "--dataset", type=str, default="data.jsonl")
    parser.add_argument("-p", "--project", type=str, default="GRPO", help="Project name.")
    parser.add_argument("-e", "--num-episodes", type=int, default=1, help="Number of episodes to train.")

    # Distributed training parameters
    parser.add_argument("-t", "--num-trainers", type=int, default=2)
    parser.add_argument("-i", "--num-inferencer", type=int, default=2)
    parser.add_argument("-g", "--num-generations", type=int, default=8, help="Number of generations per prompt.")
    parser.add_argument(
        "-ibs",
        "--inference-batch-size",
        type=int,
        default=None,
        help="Number of prompts to generate per inference step. It should be divisible by tbs, and the weights on the inference backend will be synced every ibs/tbs training steps of the policy model.",
    )
    parser.add_argument(
        "-imbs",
        "--inference-microbatch-size",
        type=int,
        default=8,
        help="Effective batch size for the inference backend to run generation. Please select based on memory constraint.",
    )
    parser.add_argument(
        "-tbs",
        "--train-batch-size",
        type=int,
        default=32,
        help="Number of unique prompts to update policy model per step per dp group. Gradient is accumulated across tbs * dp_size unique prompts, equivalently tbs * g * dp_size samples",
    )
    parser.add_argument(
        "-tMbs",
        "--train-minibatch-size",
        type=int,
        default=None,
        help="Number of unique prompts in each training batch per dp group. The inference backend must generate tMbs * g * dp_size samples before forwarding. Satisfy tMbs * g >= tmbs",
    )
    parser.add_argument(
        "-tmbs",
        "--train-microbatch-size",
        type=int,
        default=2,
        help="Effective batch size per dp group for forwarding and backwarding. Please select based on the availiable memory.",
    )
    parser.add_argument(
        "--ray_dir", type=str, default=None, help="Custom temperary directory for storing ray cluster data, Optional"
    )
    parser.add_argument(
        "--master_address", type=str, default=None, help="Master address for multi-node distributed training, Optional"
    )
    parser.add_argument(
        "--master_port", type=int, default=29506, help="Master port for multi-node distributed training, Optional"
    )

    # Sampling parameters
    parser.add_argument("-b", "--backend", type=str, default="transformers", choices=["transformers", "vllm"])
    parser.add_argument("-temp", "--temperature", type=float, default=1.0, help="Temperature for sampling.")
    parser.add_argument(
        "-topk",
        "--top-k",
        type=int,
        default=None,
        help="Top k for sampling. Please check the generation arguments documentation for your backend.",
    )
    parser.add_argument(
        "-topp",
        "--top-p",
        type=float,
        default=1.0,
        help="Top p for sampling. Please check the generation arguments documentation for your backend.",
    )
    parser.add_argument("-s", "--system-prompt", type=str, default=None, help="System prompt for data construction.")
    parser.add_argument("-mnt", "--max-new-tokens", type=int, default=1024 * 4 - 512, help="Max length for generation.")
    parser.add_argument("-mpt", "--max-prompt-tokens", type=int, default=512, help="Max length for prompt.")

    # GRPO parameters
    parser.add_argument("-a", "--algo", type=str, default="GRPO", choices=["DAPO", "GRPO"])
    parser.add_argument("-lr", "--learning-rate", type=float, default=1e-6, help="Learning rate for GRPO.")
    parser.add_argument("-kl", "--kl-coeff", type=float, default=0.01, help="KL penalty coefficient for GRPO.")
    parser.add_argument(
        "-rt",
        "--reward-type",
        type=str,
        default="think_answer_tags",
        choices=["think_answer_tags", "boxed"],
        help="Reward type for GRPO.",
    )

    # Logging/Checkpointing parameters
    parser.add_argument("-si", "--save-interval", type=int, default=100, help="Interval for saving checkpoints.")
    parser.add_argument("-sd", "--save-dir", type=str, default="./model", help="Directory for saving checkpoints.")

    args = parser.parse_args()

    if args.train_minibatch_size is None:
        # Default settings: Using train batch size as mini batch size
        args.train_minibatch_size = args.train_batch_size
    if args.inference_batch_size is None:
        # Default settings: Using train batch size as inference batch size, sync every inference model every train step
        args.inference_batch_size = args.train_batch_size
    assert (
        args.train_minibatch_size * args.num_generations >= args.train_microbatch_size
        and args.train_microbatch_size > 0
    ), "Train micro batch size must be greater than 0 less than train mini batch size * num generations"
    assert (
        args.train_minibatch_size <= args.train_batch_size
    ), "Train mini batch size must be less than or equals to train batch size"

    if args.master_address is None:
        # Default settings: Using single machine
        ray.init(address="local", namespace="ray-example")
    else:
        # For ray distributed multi-machine training, Please change _node_ip_address to your IP address of your master node
        ray.init(_node_ip_address=args.master_address, namespace="ray-example", _temp_dir=args.ray_dir)

    if args.top_k is None:
        if args.backend == "transformers":
            args.top_k = 50
        elif args.backend == "vllm":
            args.top_k = -1

    inference_model_config = dict(path=args.model)
    train_model_config = dict(path=args.model, use_flash_attention_2=True, use_cache=False)
    generate_config = dict(top_k=args.top_k, top_p=args.top_p, temperature=args.temperature)

    if args.backend == "transformers":
        inference_model_config.update(
            dict(
                use_flash_attention_2=True,
                torch_dtype=torch.bfloat16,
            )
        )
        generate_config.update(
            dict(
                max_length=args.max_new_tokens + args.max_prompt_tokens,
                do_sample=True,
                max_new_tokens=None,
                early_stopping=False if args.reward_type == "think_answer_tags" else True,
                stop_strings=["</answer>"] if args.reward_type == "think_answer_tags" else None,
            )
        )
    elif args.backend == "vllm":
        inference_model_config.update(
            dict(
                gpu_memory_utilization=0.7,
                enforce_eager=True,
                enable_chunked_prefill=True,
                max_model_len=args.max_new_tokens + args.max_prompt_tokens,
                tensor_parallel_size=1,
            )
        )
        generate_config.update(
            dict(
                max_tokens=args.max_new_tokens,  # max new tokens
                ignore_eos=True if args.reward_type == "think_answer_tags" else False,
                include_stop_str_in_output=True,
                stop=["</answer>"] if args.reward_type == "think_answer_tags" else None,
            )
        )
    else:
        raise ValueError(f"Unsupported backend: {args.backend}")

    if args.algo == "GRPO":
        # Default Settings
        grpo_config = {
            "lr": args.learning_rate,
            "train_microbatch_size": args.train_microbatch_size,
            "beta": args.kl_coeff,  # KL penalty coefficient
            "loss_variation": "sample_level",
            "reward_fn_type": args.reward_type,
        }
    elif args.algo == "DAPO":
        # DAPO variant settings
        grpo_config = {
            "filter_range": [0.01, 0.99],  # only filter out all zero batch and all one batch
            "lr": args.learning_rate,
            "train_microbatch_size": args.train_microbatch_size,
            "dynamic_batching": True,
            "clip_eps_low": 0.2,
            "clip_eps_high": 0.28,
            "skip_threshold": 20.0,
            "beta": 0,  # no KL penalty for DAPO
            "loss_variation": "token_level",
            "soft_over_length_punishment": True,
            "max_length": args.max_new_tokens + args.max_prompt_tokens,
            "cache_length": min(1024, int(args.max_new_tokens / 4)),
            "filter_truncated_response": True,
            "reward_fn_type": args.reward_type,
        }
    else:
        raise ValueError(f"Unsupported algorithm: {args.algo}")

    launch_distributed(
        num_producers=args.num_inferencer,
        num_proc_per_producer=inference_model_config.get("tensor_parallel_size", 1),
        num_consumer_procs=args.num_trainers,
        num_episodes=args.num_episodes,
        inference_batch_size=args.inference_batch_size,
        inference_microbatch_size=args.inference_microbatch_size,
        train_batch_size=args.train_batch_size,
        train_minibatch_size=args.train_minibatch_size,
        dataset_config={
            "path": args.dataset,
            "max_length": args.max_prompt_tokens,
            "system_prompt": args.system_prompt,
        },
        dataloaders_config={},
        inference_model_config=inference_model_config,
        generate_config=generate_config,
        num_generations=args.num_generations,
        train_model_config=train_model_config,
        grpo_config=grpo_config,
        # plugin_config={
<<<<<<< HEAD
        #     "zero_stage": 2,
        # },  # for zero
        # currently not support tp/pp
        plugin_config={
            "tp_size": 2,
            "pp_size": 2,
            "microbatch_size": max(
                1, args.train_microbatch_size // 2
            ),  # microbatch size should be set to train_microbatch_size // pp_size
            "zero_stage": 0,
            "max_norm": 1.0,
        },  # for pp
=======
        #     "tp_size": 2,
        #     "pp_size": 2,
        #     "microbatch_size": max(1, args.train_microbatch_size // 2),
        #     "zero_stage": 0,
        #     "max_norm": 1.0,
        # },  # for pp
>>>>>>> 2ca1e3c6
        inference_backend=args.backend,
        master_addr="localhost",
        master_port=args.master_port,
        core_algo=args.algo,
        project_name=args.project,
        save_interval=args.save_interval,
        save_dir=os.path.join(args.save_dir, args.project.replace(" ", "_")),
    )<|MERGE_RESOLUTION|>--- conflicted
+++ resolved
@@ -219,28 +219,18 @@
         num_generations=args.num_generations,
         train_model_config=train_model_config,
         grpo_config=grpo_config,
+        plugin_config={
+            "zero_stage": 2,
+        },  # for zero
         # plugin_config={
-<<<<<<< HEAD
-        #     "zero_stage": 2,
-        # },  # for zero
-        # currently not support tp/pp
-        plugin_config={
-            "tp_size": 2,
-            "pp_size": 2,
-            "microbatch_size": max(
-                1, args.train_microbatch_size // 2
-            ),  # microbatch size should be set to train_microbatch_size // pp_size
-            "zero_stage": 0,
-            "max_norm": 1.0,
-        },  # for pp
-=======
         #     "tp_size": 2,
         #     "pp_size": 2,
-        #     "microbatch_size": max(1, args.train_microbatch_size // 2),
+        #     "microbatch_size": max(
+        #         1, args.train_microbatch_size // 2
+        #     ),  # microbatch size should be set to train_microbatch_size // pp_size
         #     "zero_stage": 0,
         #     "max_norm": 1.0,
-        # },  # for pp
->>>>>>> 2ca1e3c6
+        # },  # for pp, tp
         inference_backend=args.backend,
         master_addr="localhost",
         master_port=args.master_port,
