--- conflicted
+++ resolved
@@ -180,11 +180,6 @@
             tmp_test = new_test
 
             sol += tmp_test
-<<<<<<< HEAD
-            # if debug:
-            #     print(f"sol = {sol}")
-=======
->>>>>>> cd32236e
             method_name = "code"
             signal.alarm(timeout)
             try:
