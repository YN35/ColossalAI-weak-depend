--- conflicted
+++ resolved
@@ -113,10 +113,6 @@
             ) as pbar:
                 for step in pbar:
                     i = 0
-<<<<<<< HEAD
-                    allow_sync_model = True
-=======
->>>>>>> 107470a3
                     for _ in range(self.num_recv_per_update):
                         # receive data from producers
                         for r in range(self.num_producers):
@@ -172,28 +168,6 @@
                                     device=self.device,
                                     group_name=f"sync_model_{self.pp_rank}",
                                 )
-<<<<<<< HEAD
-                            else:
-                                print(f"[T{dist.get_rank()}] Sync model episode {episode} step {step}")
-                            torch.cuda.empty_cache()
-                            state_dict = self.state_dict()
-                            if self.pp_size > 1:
-                                if self.tp_rank == 0 and self.dp_rank == 0:
-                                    ray_broadcast_tensor_dict(
-                                        state_dict,
-                                        src=self.num_producers,
-                                        device=self.device,
-                                        group_name=f"sync_model_{self.pp_rank}",
-                                    )
-                            else:
-                                if self.rank == 0:
-                                    ray_broadcast_tensor_dict(
-                                        state_dict, src=self.num_producers, device=self.device, group_name="sync_model"
-                                    )
-                            del state_dict
-                            torch.cuda.empty_cache()
-                            allow_sync_model = True
-=======
                         else:
                             if self.rank == 0:
                                 ray_broadcast_tensor_dict(
@@ -201,7 +175,6 @@
                                 )
                         del state_dict
                         torch.cuda.empty_cache()
->>>>>>> 107470a3
 
 
 @ray.remote
