import math
import warnings
from typing import List, Optional, Tuple, Union

import torch
import torch.utils.checkpoint
from torch import nn
from transformers.cache_utils import Cache, DynamicCache
from transformers.modeling_outputs import BaseModelOutputWithPast, CausalLMOutputWithPast
from transformers.models.cohere.modeling_cohere import (
    CohereForCausalLM,
    CohereModel,
    StaticCache,
    apply_rotary_pos_emb,
    repeat_kv,
)
from transformers.utils import logging

from colossalai.pipeline.stage_manager import PipelineStageManager
from colossalai.shardformer.layer._operation import (
    all_to_all_comm,
    gather_forward_split_backward,
    split_forward_gather_backward,
)
from colossalai.shardformer.shard import ShardConfig

from ..layer import ColoAttention, dist_cross_entropy
<<<<<<< HEAD
=======

_SUPPORTED_SP_MODE = ["all_to_all", "split_gather", "ring", "ring_attn"]
>>>>>>> 26493b97


class CommandPipelineForwards:
    """
    This class serves as a micro library for forward function substitution of Command models
    under pipeline setting.
    """

    @staticmethod
    def command_model_forward(
        self: CohereModel,
        input_ids: torch.LongTensor = None,
        attention_mask: Optional[torch.Tensor] = None,
        position_ids: Optional[torch.LongTensor] = None,
        past_key_values: Optional[List[torch.FloatTensor]] = None,
        inputs_embeds: Optional[torch.FloatTensor] = None,
        use_cache: Optional[bool] = None,
        output_attentions: Optional[bool] = None,
        output_hidden_states: Optional[bool] = None,
        return_dict: Optional[bool] = None,
        cache_position: Optional[torch.LongTensor] = None,
        stage_manager: Optional[PipelineStageManager] = None,
        hidden_states: Optional[torch.FloatTensor] = None,
        stage_index: Optional[List[int]] = None,
        shard_config: ShardConfig = None,
    ):
        logger = logging.get_logger(__name__)

        output_attentions = output_attentions if output_attentions is not None else self.config.output_attentions
        output_hidden_states = (
            output_hidden_states if output_hidden_states is not None else self.config.output_hidden_states
        )
        use_cache = use_cache if use_cache is not None else self.config.use_cache

        if use_cache:
            logger.warning_once(
                "`use_cache=True` is incompatible with pipeline parallelism. Setting `use_cache=False`..."
            )
            use_cache = False

        return_dict = return_dict if return_dict is not None else self.config.use_return_dict

        # retrieve input_ids and inputs_embeds
        if stage_manager.is_first_stage():
            if input_ids is not None and inputs_embeds is not None:
                raise ValueError("You cannot specify both input_ids and inputs_embeds at the same time")
            elif input_ids is not None:
                batch_size, seq_length = input_ids.shape[:2]
            elif inputs_embeds is not None:
                batch_size, seq_length, _ = inputs_embeds.shape[:2]
            else:
                raise ValueError("You have to specify either input_ids or inputs_embeds")
            device = input_ids.device if input_ids is not None else inputs_embeds.device
            if inputs_embeds is None:
                inputs_embeds = self.embed_tokens(input_ids)
            hidden_states = inputs_embeds
        else:
            input_shape = hidden_states.shape[:-1]
            batch_size, seq_length = input_shape
            device = hidden_states.device

        past_seen_tokens = 0
        if use_cache:  # kept for BC (cache positions)
            if not isinstance(past_key_values, StaticCache):
                past_key_values = DynamicCache.from_legacy_cache(past_key_values)
                past_seen_tokens = past_key_values.get_seq_length()
        if cache_position is None:
            if isinstance(past_key_values, StaticCache):
                raise ValueError("cache_position is a required argument when using StaticCache.")
            cache_position = torch.arange(past_seen_tokens, past_seen_tokens + hidden_states.shape[1], device=device)

        seq_length_with_past = seq_length + past_seen_tokens

        # TODO(jianghai): left the recording kv-value tensors as () or None type, this feature may be added in the future.
        if output_attentions:
            logger.warning_once("output_attentions=True is not supported for pipeline models at the moment.")
            output_attentions = False
        if output_hidden_states:
            logger.warning_once("output_hidden_states=True is not supported for pipeline models at the moment.")
            output_hidden_states = False
        if use_cache:
            logger.warning_once("use_cache=True is not supported for pipeline models at the moment.")
            use_cache = False

        if position_ids is None:
            position_ids = cache_position.unsqueeze(0)

        # embed positions, for the first stage, hidden_states is the input embeddings,
        # for the other stages, hidden_states is the output of the previous stage
        if shard_config.enable_flash_attention:
            # in this case, attention_mask is a dict rather than a tensor
            mask_shape = (batch_size, 1, seq_length, seq_length_with_past)
            attention_mask = ColoAttention.prepare_attn_kwargs(
                mask_shape,
                hidden_states.dtype,
                hidden_states.device,
                q_padding_mask=attention_mask,
                is_causal=True,
            )
        else:
            attention_mask = self._update_causal_mask(attention_mask, hidden_states, cache_position)

        if self.gradient_checkpointing and self.training and use_cache:
            if use_cache:
                logger.warning_once(
                    "`use_cache=True` is incompatible with gradient checkpointing. Setting `use_cache=False`..."
                )
                use_cache = False

        if shard_config and shard_config.enable_sequence_parallelism:
            if shard_config.sequence_parallelism_mode in ["split_gather", "ring"]:
                hidden_states = split_forward_gather_backward(
                    hidden_states,
                    dim=1,
                    process_group=shard_config.tensor_parallel_process_group,
<<<<<<< HEAD
                    fp8_communication=shard_config.fp8_communication,
=======
>>>>>>> 26493b97
                )
            elif shard_config.sequence_parallelism_mode == "all_to_all":
                hidden_states = split_forward_gather_backward(
                    hidden_states,
                    dim=1,
                    process_group=shard_config.sequence_parallel_process_group,
                    grad_scale=1 / shard_config.sequence_parallel_size,
<<<<<<< HEAD
                    fp8_communication=shard_config.fp8_communication,
=======
>>>>>>> 26493b97
                )

        # decoder layers
        all_hidden_states = () if output_hidden_states else None
        all_self_attns = () if output_attentions else None
        next_decoder_cache = None

        start_idx, end_idx = stage_index[0], stage_index[1]
        num_ckpt_layers = 0
        if self.gradient_checkpointing and self.training:
            num_ckpt_layers = end_idx - start_idx
            # TODO: We can replace `gradient_checkpointing_enable` fn and initialize a gradient_checkpointing (List[bool]) for each layer
            if shard_config.gradient_checkpoint_config is not None:
                num_ckpt_layers = shard_config.gradient_checkpoint_config.get_num_ckpt_layers(
                    stage=stage_manager.stage,
                    num_stages=stage_manager.num_stages,
                    num_layers=end_idx - start_idx,
                    model_chunk_id=(stage_manager.model_chunk_id if stage_manager.is_interleave else 0),
                    num_model_chunks=stage_manager.num_model_chunks,
                )
            assert num_ckpt_layers <= end_idx - start_idx

        for idx, decoder_layer in enumerate(self.layers[start_idx:end_idx], start=start_idx):
            if output_hidden_states:
                all_hidden_states += (hidden_states,)

            if idx - start_idx < num_ckpt_layers:
                layer_outputs = self._gradient_checkpointing_func(
                    decoder_layer.__call__,
                    hidden_states,
                    attention_mask,
                    position_ids,
                    past_key_values,
                    output_attentions,
                    use_cache,
                    cache_position,
                )
            else:
                layer_outputs = decoder_layer(
                    hidden_states,
                    attention_mask=attention_mask,
                    position_ids=position_ids,
                    past_key_value=past_key_values,
                    output_attentions=output_attentions,
                    use_cache=use_cache,
                    cache_position=cache_position,
                )

            hidden_states = layer_outputs[0]

            if use_cache:
                next_decoder_cache = layer_outputs[2 if output_attentions else 1]
            if output_attentions:
                all_self_attns += (layer_outputs[1],)

        if stage_manager.is_last_stage():
            hidden_states = self.norm(hidden_states)

        if shard_config and shard_config.enable_sequence_parallelism:
            if shard_config.sequence_parallelism_mode in ["split_gather", "ring"]:
                hidden_states = gather_forward_split_backward(
                    hidden_states,
                    dim=1,
                    process_group=shard_config.tensor_parallel_process_group,
<<<<<<< HEAD
                    fp8_communication=shard_config.fp8_communication,
=======
>>>>>>> 26493b97
                )
            elif shard_config.sequence_parallelism_mode == "all_to_all":
                hidden_states = gather_forward_split_backward(
                    hidden_states,
                    dim=1,
                    process_group=shard_config.sequence_parallel_process_group,
                    grad_scale=shard_config.sequence_parallel_size,
<<<<<<< HEAD
                    fp8_communication=shard_config.fp8_communication,
=======
>>>>>>> 26493b97
                )

        # add hidden states from the last decoder layer
        if output_hidden_states:
            all_hidden_states += (hidden_states,)
        next_cache = next_decoder_cache if use_cache else None
        if stage_manager.is_last_stage():
            if not return_dict:
                return tuple(
                    v
                    for v in [
                        hidden_states,
                        next_cache,
                        all_hidden_states,
                        all_self_attns,
                    ]
                    if v is not None
                )
            return BaseModelOutputWithPast(
                last_hidden_state=hidden_states,
                past_key_values=next_cache,
                hidden_states=all_hidden_states,
                attentions=all_self_attns,
            )
        # always return dict for imediate stage
        return {"hidden_states": hidden_states}

    @staticmethod
    def command_for_causal_lm_forward(
        self: CohereForCausalLM,
        input_ids: torch.LongTensor = None,
        attention_mask: Optional[torch.Tensor] = None,
        position_ids: Optional[torch.LongTensor] = None,
        past_key_values: Optional[List[torch.FloatTensor]] = None,
        inputs_embeds: Optional[torch.FloatTensor] = None,
        labels: Optional[torch.LongTensor] = None,
        use_cache: Optional[bool] = None,
        output_attentions: Optional[bool] = None,
        output_hidden_states: Optional[bool] = None,
        return_dict: Optional[bool] = None,
        cache_position: Optional[torch.LongTensor] = None,
        stage_manager: Optional[PipelineStageManager] = None,
        hidden_states: Optional[torch.FloatTensor] = None,
        stage_index: Optional[List[int]] = None,
        shard_config: ShardConfig = None,
    ):
        r"""
        Args:
            labels (`torch.LongTensor` of shape `(batch_size, sequence_length)`, *optional*):
                Labels for computing the masked language modeling loss. Indices should either be in `[0, ...,
                config.vocab_size]` or -100 (see `input_ids` docstring). Tokens with indices set to `-100` are ignored
                (masked), the loss is only computed for the tokens with labels in `[0, ..., config.vocab_size]`.

        Returns:

        Example:

        ```python
        >>> from transformers import AutoTokenizer, CohereForCausalLM

        >>> model = CohereForCausalLM.from_pretrained(PATH_TO_CONVERTED_WEIGHTS)
        >>> tokenizer = AutoTokenizer.from_pretrained(PATH_TO_CONVERTED_TOKENIZER)

        >>> prompt = "Hey, are you conscious? Can you talk to me?"
        >>> inputs = tokenizer(prompt, return_tensors="pt")

        >>> # Generate
        >>> generate_ids = model.generate(inputs.input_ids, max_length=30)
        >>> tokenizer.batch_decode(generate_ids, skip_special_tokens=True, clean_up_tokenization_spaces=False)[0]
        "Hey, are you conscious? Can you talk to me?\nI'm not conscious, but I can talk to you."
        ```"""
        logger = logging.get_logger(__name__)
        output_attentions = output_attentions if output_attentions is not None else self.config.output_attentions
        output_hidden_states = (
            output_hidden_states if output_hidden_states is not None else self.config.output_hidden_states
        )
        return_dict = return_dict if return_dict is not None else self.config.use_return_dict

        # TODO(jianghai): left the recording kv-value tensors as () or None type, this feature may be added in the future.
        if output_attentions:
            logger.warning_once("output_attentions=True is not supported for pipeline models at the moment.")
            output_attentions = False
        if output_hidden_states:
            logger.warning_once("output_hidden_states=True is not supported for pipeline models at the moment.")
            output_hidden_states = False

        # decoder outputs consists of (dec_features, layer_state, dec_hidden, dec_attn)
        outputs = CommandPipelineForwards.command_model_forward(
            self.model,
            input_ids=input_ids,
            attention_mask=attention_mask,
            position_ids=position_ids,
            past_key_values=past_key_values,
            inputs_embeds=inputs_embeds,
            use_cache=use_cache,
            output_attentions=output_attentions,
            output_hidden_states=output_hidden_states,
            return_dict=return_dict,
            cache_position=cache_position,
            stage_manager=stage_manager,
            hidden_states=hidden_states,
            stage_index=stage_index,
            shard_config=shard_config,
        )
        past_key_values = None

        if stage_manager.is_last_stage():
            hidden_states = outputs[0]
            logits = self.lm_head(hidden_states)
            logits = logits * self.logit_scale
            logits = logits.float()
            loss = dist_cross_entropy(
                labels, logits, shard_config, self.lm_head.out_features, self.config.vocab_size, self.model.dtype
            )

            if not return_dict:
                output = (logits,) + outputs[1:]
                return (loss,) + output if loss is not None else output

            return CausalLMOutputWithPast(
                loss=loss,
                logits=logits,
                past_key_values=outputs.past_key_values,
                hidden_states=outputs.hidden_states,
                attentions=outputs.attentions,
            )
        else:
            hidden_states = outputs.get("hidden_states")
            return {"hidden_states": hidden_states}


def get_command_flash_attention_forward(shard_config: ShardConfig, sp_mode=None, sp_size=None, sp_group=None):
    def forward(
        self,
        hidden_states: torch.Tensor,
        attention_mask: Optional[torch.Tensor] = None,
        position_ids: Optional[torch.LongTensor] = None,
        past_key_value: Optional[Cache] = None,
        output_attentions: bool = False,
        use_cache: bool = False,
        cache_position: Optional[torch.LongTensor] = None,
        **kwargs,
    ) -> Tuple[torch.Tensor, Optional[torch.Tensor], Optional[Cache]]:
        if sp_mode is not None:
            assert sp_mode in _SUPPORTED_SP_MODE, f"SP mode {sp_mode} is not supported by {type(self)} yet"
            assert (sp_size is not None) and (
                sp_group is not None
            ), "Must specify sp_size and sp_group for sequence parallel"
        if "padding_mask" in kwargs:
            warnings.warn(
                "Passing `padding_mask` is deprecated and will be removed in v4.37. Please make sure use `attention_mask` instead.`"
            )

        bsz, q_len, _ = hidden_states.size()
        # sp: modify sp_len when sequence parallel mode is ring
        if sp_mode in ["split_gather", "ring"]:
            q_len *= sp_size

        query_states = self.q_proj(hidden_states)
        key_states = self.k_proj(hidden_states)
        value_states = self.v_proj(hidden_states)

        # sp: all-to-all comminucation when introducing sequence parallel
        if sp_mode == "all_to_all":
            query_states = all_to_all_comm(query_states, sp_group, fp8_communication=shard_config.fp8_communication)
            key_states = all_to_all_comm(key_states, sp_group, fp8_communication=shard_config.fp8_communication)
            value_states = all_to_all_comm(value_states, sp_group, fp8_communication=shard_config.fp8_communication)
            bsz, q_len, _ = query_states.size()

        query_states = query_states.view(bsz, q_len, self.num_heads, self.head_dim).transpose(1, 2)
        key_states = key_states.view(bsz, q_len, self.num_key_value_heads, self.head_dim).transpose(1, 2)
        value_states = value_states.view(bsz, q_len, self.num_key_value_heads, self.head_dim).transpose(1, 2)

        kv_seq_len = key_states.shape[-2]
        if past_key_value is not None:
            if self.layer_idx is None:
                raise ValueError(
                    f"The cache structure has changed since version v4.36. If you are using {self.__class__.__name__} "
                    "for auto-regressive decoding with k/v caching, please make sure to initialize the attention class "
                    "with a layer index."
                )

            kv_seq_len += past_key_value.get_usable_length(kv_seq_len, self.layer_idx)

        cos, sin = self.rotary_emb(value_states, position_ids)
        query_states, key_states = apply_rotary_pos_emb(query_states, key_states, cos, sin)

        if past_key_value is not None:
            cache_kwargs = {"sin": sin, "cos": cos, "cache_position": cache_position}
            key_states, value_states = past_key_value.update(key_states, value_states, self.layer_idx, cache_kwargs)

        # repeat k/v heads if n_kv_heads < n_heads
        key_states = repeat_kv(key_states, self.num_key_value_groups)
        value_states = repeat_kv(value_states, self.num_key_value_groups)

        if shard_config.enable_flash_attention:
            assert isinstance(attention_mask, dict), "Flash Attention Error: attention_mask should be a dict."
            attn_output = ColoAttention.attention(query_states, key_states, value_states, **attention_mask)
        else:
            attn_weights = torch.matmul(query_states, key_states.transpose(2, 3)) / math.sqrt(self.head_dim)

            if attn_weights.size() != (bsz, self.num_heads, q_len, kv_seq_len):
                raise ValueError(
                    f"Attention weights should be of size {(bsz, self.num_heads, q_len, kv_seq_len)}, but is"
                    f" {attn_weights.size()}"
                )

            if attention_mask is not None:
                if attention_mask.size() != (bsz, 1, q_len, kv_seq_len):
                    raise ValueError(
                        f"Attention mask should be of size {(bsz, 1, q_len, kv_seq_len)}, but is {attention_mask.size()}"
                    )
                attn_weights = attn_weights + attention_mask

            # upcast attention to fp32
            attn_weights = nn.functional.softmax(attn_weights, dim=-1, dtype=torch.float32).to(query_states.dtype)
            attn_output = torch.matmul(attn_weights, value_states)

            if attn_output.size() != (bsz, self.num_heads, q_len, self.head_dim):
                raise ValueError(
                    f"`attn_output` should be of size {(bsz, self.num_heads, q_len, self.head_dim)}, but is"
                    f" {attn_output.size()}"
                )

        attn_output = attn_output.transpose(1, 2).contiguous()
        # sp: all-to-all comminucation when introducing sequence parallel
        if sp_mode == "all_to_all":
            attn_output = attn_output.reshape(bsz, q_len, self.num_heads * self.head_dim)
            attn_output = all_to_all_comm(
                attn_output, sp_group, scatter_dim=1, gather_dim=2, fp8_communication=shard_config.fp8_communication
            )
        else:
            attn_output = attn_output.reshape(bsz, q_len, self.hidden_size)

        attn_output = self.o_proj(attn_output)

        if not output_attentions:
            attn_weights = None
        return attn_output, attn_weights, past_key_value

    return forward


def get_command_flash_attention_model_forward(shard_config: ShardConfig, sp_mode=None, sp_size=None, sp_group=None):
    logger = logging.get_logger(__name__)

    def forward(
        self,
        input_ids: torch.LongTensor = None,
        attention_mask: Optional[torch.Tensor] = None,
        position_ids: Optional[torch.LongTensor] = None,
        past_key_values: Optional[List[torch.FloatTensor]] = None,
        inputs_embeds: Optional[torch.FloatTensor] = None,
        use_cache: Optional[bool] = None,
        output_attentions: Optional[bool] = None,
        output_hidden_states: Optional[bool] = None,
        return_dict: Optional[bool] = None,
        cache_position: Optional[torch.LongTensor] = None,
    ) -> Union[Tuple, BaseModelOutputWithPast]:
        output_attentions = output_attentions if output_attentions is not None else self.config.output_attentions
        output_hidden_states = (
            output_hidden_states if output_hidden_states is not None else self.config.output_hidden_states
        )
        use_cache = use_cache if use_cache is not None else self.config.use_cache
        return_dict = return_dict if return_dict is not None else self.config.use_return_dict

        # retrieve input_ids and inputs_embeds
        if (input_ids is None) ^ (inputs_embeds is not None):
            raise ValueError(
                "You cannot specify both input_ids and inputs_embeds at the same time, and must specify either one"
            )

        if (self.gradient_checkpointing or sp_mode in ["ring", "all_to_all"]) and self.training:
            if use_cache:
                logger.warning_once(
                    "`use_cache=True` is incompatible with gradient checkpointing. Setting `use_cache=False`..."
                )
                use_cache = False

        if inputs_embeds is None:
            inputs_embeds = self.embed_tokens(input_ids)

        past_seen_tokens = 0
        seq_len = inputs_embeds.shape[1]
        if use_cache:  # kept for BC (cache positions)
            if not isinstance(past_key_values, StaticCache):
                past_key_values = DynamicCache.from_legacy_cache(past_key_values)
                past_seen_tokens = past_key_values.get_seq_length()
        if cache_position is None:
            if isinstance(past_key_values, StaticCache):
                raise ValueError("cache_position is a required argument when using StaticCache.")
            cache_position = torch.arange(past_seen_tokens, past_seen_tokens + seq_len, device=inputs_embeds.device)

        if position_ids is None:
            position_ids = cache_position.unsqueeze(0)

        # in this case, attention_mask is a dict rather than a tensor
        if shard_config.enable_flash_attention:
            mask_shape = (inputs_embeds.shape[0], 1, past_seen_tokens + seq_len, past_seen_tokens + seq_len)
            attention_mask = ColoAttention.prepare_attn_kwargs(
                mask_shape,
                inputs_embeds.dtype,
                inputs_embeds.device,
                q_padding_mask=attention_mask,
                is_causal=True,
            )
        else:
            attention_mask = self._update_causal_mask(attention_mask, inputs_embeds, cache_position)

        if sp_mode in ["ring", "split_gather"]:
            inputs_embeds = split_forward_gather_backward(
                inputs_embeds, 1, sp_group, fp8_communication=shard_config.fp8_communication
            )
        elif sp_mode == "all_to_all":
            inputs_embeds = split_forward_gather_backward(
                inputs_embeds, 1, sp_group, 1 / sp_size, fp8_communication=shard_config.fp8_communication
            )
        hidden_states = inputs_embeds

        # decoder layers
        all_hidden_states = () if output_hidden_states else None
        all_self_attns = () if output_attentions else None
        next_decoder_cache = None

        for decoder_layer in self.layers:
            if output_hidden_states:
                all_hidden_states += (hidden_states,)
            if self.gradient_checkpointing and self.training:
                layer_outputs = self._gradient_checkpointing_func(
                    decoder_layer.__call__,
                    hidden_states,
                    attention_mask,
                    position_ids,
                    past_key_values,
                    output_attentions,
                    use_cache,
                    cache_position,
                )

            else:
                layer_outputs = decoder_layer(
                    hidden_states,
                    attention_mask=attention_mask,
                    position_ids=position_ids,
                    past_key_value=past_key_values,
                    output_attentions=output_attentions,
                    use_cache=use_cache,
                    cache_position=cache_position,
                )

            hidden_states = layer_outputs[0]

            if use_cache:
                next_decoder_cache = layer_outputs[2 if output_attentions else 1]

            if output_attentions:
                all_self_attns += (layer_outputs[1],)

        hidden_states = self.norm(hidden_states)

        if sp_mode == "ring" or sp_mode == "split_gather":
            hidden_states = gather_forward_split_backward(
                hidden_states, 1, sp_group, fp8_communication=shard_config.fp8_communication
            )
        elif sp_mode == "all_to_all":
            hidden_states = gather_forward_split_backward(
                hidden_states, 1, sp_group, grad_scale=sp_size, fp8_communication=shard_config.fp8_communication
            )

        # add hidden states from the last decoder layer
        if output_hidden_states:
            all_hidden_states += (hidden_states,)

        next_cache = None
        if use_cache:
            next_cache = (
                next_decoder_cache.to_legacy_cache() if isinstance(next_decoder_cache, Cache) else next_decoder_cache
            )
        if not return_dict:
            return tuple(v for v in [hidden_states, next_cache, all_hidden_states, all_self_attns] if v is not None)

        return BaseModelOutputWithPast(
            last_hidden_state=hidden_states,
            past_key_values=next_cache,
            hidden_states=all_hidden_states,
            attentions=all_self_attns,
        )

    return forward


def get_lm_forward_with_dist_cross_entropy(shard_config: ShardConfig):
    from transformers import CohereForCausalLM

    def forward(
        self: CohereForCausalLM,
        input_ids: torch.LongTensor = None,
        attention_mask: Optional[torch.Tensor] = None,
        position_ids: Optional[torch.LongTensor] = None,
        past_key_values: Optional[List[torch.FloatTensor]] = None,
        inputs_embeds: Optional[torch.FloatTensor] = None,
        labels: Optional[torch.LongTensor] = None,
        use_cache: Optional[bool] = None,
        output_attentions: Optional[bool] = None,
        output_hidden_states: Optional[bool] = None,
        return_dict: Optional[bool] = None,
        cache_position: Optional[torch.LongTensor] = None,
    ) -> Union[Tuple, CausalLMOutputWithPast]:
        r"""
        Args:
            labels (`torch.LongTensor` of shape `(batch_size, sequence_length)`, *optional*):
                Labels for computing the masked language modeling loss. Indices should either be in `[0, ...,
                config.vocab_size]` or -100 (see `input_ids` docstring). Tokens with indices set to `-100` are ignored
                (masked), the loss is only computed for the tokens with labels in `[0, ..., config.vocab_size]`.

        Returns:

        Example:

        ```python
        >>> from transformers import AutoTokenizer, CohereForCausalLM

        >>> model = CohereForCausalLM.from_pretrained(PATH_TO_CONVERTED_WEIGHTS)
        >>> tokenizer = AutoTokenizer.from_pretrained(PATH_TO_CONVERTED_TOKENIZER)

        >>> prompt = "Hey, are you conscious? Can you talk to me?"
        >>> inputs = tokenizer(prompt, return_tensors="pt")

        >>> # Generate
        >>> generate_ids = model.generate(inputs.input_ids, max_length=30)
        >>> tokenizer.batch_decode(generate_ids, skip_special_tokens=True, clean_up_tokenization_spaces=False)[0]
        "Hey, are you conscious? Can you talk to me?\nI'm not conscious, but I can talk to you."
        ```"""

        output_attentions = output_attentions if output_attentions is not None else self.config.output_attentions
        output_hidden_states = (
            output_hidden_states if output_hidden_states is not None else self.config.output_hidden_states
        )
        return_dict = return_dict if return_dict is not None else self.config.use_return_dict

        # decoder outputs consists of (dec_features, layer_state, dec_hidden, dec_attn)
        outputs = self.model(
            input_ids=input_ids,
            attention_mask=attention_mask,
            position_ids=position_ids,
            past_key_values=past_key_values,
            inputs_embeds=inputs_embeds,
            use_cache=use_cache,
            output_attentions=output_attentions,
            output_hidden_states=output_hidden_states,
            return_dict=return_dict,
            cache_position=cache_position,
        )

        hidden_states = outputs[0]

        logits = self.lm_head(hidden_states)
        logits = logits * self.logit_scale
        logits = logits.float()
        loss = dist_cross_entropy(
            labels,
            logits,
            shard_config,
            self.lm_head.out_features,
            self.config.vocab_size,
            self.model.dtype,
        )

        if not return_dict:
            output = (logits,) + outputs[1:]
            return (loss,) + output if loss is not None else output

        return CausalLMOutputWithPast(
            loss=loss,
            logits=logits,
            past_key_values=outputs.past_key_values,
            hidden_states=outputs.hidden_states,
            attentions=outputs.attentions,
        )

    return forward<|MERGE_RESOLUTION|>--- conflicted
+++ resolved
@@ -24,12 +24,9 @@
 )
 from colossalai.shardformer.shard import ShardConfig
 
-from ..layer import ColoAttention, dist_cross_entropy
-<<<<<<< HEAD
-=======
+from ..layer import ColoAttention, dist_cross_entropy, cross_entropy_1d
 
 _SUPPORTED_SP_MODE = ["all_to_all", "split_gather", "ring", "ring_attn"]
->>>>>>> 26493b97
 
 
 class CommandPipelineForwards:
@@ -145,10 +142,7 @@
                     hidden_states,
                     dim=1,
                     process_group=shard_config.tensor_parallel_process_group,
-<<<<<<< HEAD
                     fp8_communication=shard_config.fp8_communication,
-=======
->>>>>>> 26493b97
                 )
             elif shard_config.sequence_parallelism_mode == "all_to_all":
                 hidden_states = split_forward_gather_backward(
@@ -156,10 +150,7 @@
                     dim=1,
                     process_group=shard_config.sequence_parallel_process_group,
                     grad_scale=1 / shard_config.sequence_parallel_size,
-<<<<<<< HEAD
                     fp8_communication=shard_config.fp8_communication,
-=======
->>>>>>> 26493b97
                 )
 
         # decoder layers
@@ -224,10 +215,7 @@
                     hidden_states,
                     dim=1,
                     process_group=shard_config.tensor_parallel_process_group,
-<<<<<<< HEAD
                     fp8_communication=shard_config.fp8_communication,
-=======
->>>>>>> 26493b97
                 )
             elif shard_config.sequence_parallelism_mode == "all_to_all":
                 hidden_states = gather_forward_split_backward(
@@ -235,10 +223,7 @@
                     dim=1,
                     process_group=shard_config.sequence_parallel_process_group,
                     grad_scale=shard_config.sequence_parallel_size,
-<<<<<<< HEAD
                     fp8_communication=shard_config.fp8_communication,
-=======
->>>>>>> 26493b97
                 )
 
         # add hidden states from the last decoder layer
