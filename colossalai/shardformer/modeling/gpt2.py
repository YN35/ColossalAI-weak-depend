from typing import Dict, List, Optional, Tuple, Union

import torch
from torch.nn import BCEWithLogitsLoss, CrossEntropyLoss, MSELoss
from transformers.modeling_outputs import (
    BaseModelOutputWithPastAndCrossAttentions,
    CausalLMOutputWithCrossAttentions,
    QuestionAnsweringModelOutput,
    SequenceClassifierOutputWithPast,
    TokenClassifierOutput,
)
from transformers.models.gpt2.modeling_gpt2 import (
    GPT2DoubleHeadsModel,
    GPT2DoubleHeadsModelOutput,
    GPT2ForQuestionAnswering,
    GPT2ForSequenceClassification,
    GPT2ForTokenClassification,
    GPT2LMHeadModel,
    GPT2Model,
)
from transformers.utils import logging

from colossalai.pipeline.stage_manager import PipelineStageManager
from colossalai.shardformer.layer import ColoAttention, RingAttention
from colossalai.shardformer.layer._operation import gather_sp_output, split_forward_gather_backward
from colossalai.shardformer.layer.utils import is_share_sp_tp, split_batch_zigzag
from colossalai.shardformer.shard import ShardConfig

from ..layer import dist_cross_entropy

logger = logging.get_logger(__name__)


def _get_attention_mask(
    self: GPT2Model,
    shard_config: ShardConfig,
    hidden_states: torch.Tensor,
    past_key_values: Optional[Tuple[Tuple[torch.Tensor]]],
    attention_mask: Optional[torch.FloatTensor],
    encoder_hidden_states: Optional[torch.Tensor],
    encoder_attention_mask: Optional[torch.FloatTensor],
) -> Tuple[Optional[Union[torch.Tensor, dict]], Optional[Union[torch.Tensor, dict]]]:
    # Received input is already split for non-first pipeline stages,
    # but attn mask isn't
    batch_size = hidden_states.size(0)
    seq_len = attention_mask.size(-1)

    sp_mode = shard_config.sequence_parallelism_mode
    # If a 2D or 3D attention mask is provided for the cross-attention
    # we need to make broadcastable to [batch_size, num_heads, seq_length, seq_length]
    if self.config.add_cross_attention and encoder_hidden_states is not None:
        assert not sp_mode == "ring_attn", "Ring Attention only supports decoder-only."
        encoder_batch_size, encoder_sequence_length, _ = encoder_hidden_states.size()
        if shard_config.enable_flash_attention:
            encoder_attention_mask = ColoAttention.prepare_attn_kwargs(
                (encoder_batch_size, 1, seq_len, encoder_sequence_length),
                dtype=hidden_states.dtype,
                dtype2=encoder_hidden_states.dtype,
                q_padding_mask=attention_mask,
                kv_padding_mask=encoder_attention_mask,
            )
        else:
            encoder_hidden_shape = (encoder_batch_size, encoder_sequence_length)
            if encoder_attention_mask is None:
                encoder_attention_mask = torch.ones(encoder_hidden_shape, device=encoder_hidden_states.device)
            encoder_attention_mask = self.invert_attention_mask(encoder_attention_mask)
    else:
        if shard_config.enable_flash_attention:
            encoder_attention_mask = {"attention_mask": None}
        else:
            encoder_attention_mask = None

    # GPT2Attention mask.
    past_key_values_length = 0
    if past_key_values is not None and past_key_values[0] is not None:
        past_key_values_length = past_key_values[0][0].shape[2]
    if shard_config.enable_flash_attention:
        if attention_mask is not None:
            attention_mask = attention_mask.view(batch_size, -1)

        attention_mask = ColoAttention.prepare_attn_kwargs(
            (batch_size, 1, seq_len, seq_len + past_key_values_length),
            hidden_states.dtype,
            hidden_states.device,
            attention_mask,
            is_causal=True,
        )
    elif attention_mask is not None:
        if batch_size <= 0:
            raise ValueError("batch_size has to be defined and > 0")
        attention_mask = attention_mask.view(batch_size, -1)
        # We create a 3D attention mask from a 2D tensor mask.
        # Sizes are [batch_size, 1, 1, to_seq_length]
        # So we can broadcast to [batch_size, num_heads, from_seq_length, to_seq_length]
        # this attention mask is more simple than the triangular masking of causal attention
        # used in OpenAI GPT, we just need to prepare the broadcast dimension here.
        attention_mask = attention_mask[:, None, None, :]

        # Since attention_mask is 1.0 for positions we want to attend and 0.0 for
        # masked positions, this operation will create a tensor which is 0.0 for
        # positions we want to attend and the dtype's smallest value for masked positions.
        # Since we are adding it to the raw scores before the softmax, this is
        # effectively the same as removing these entirely.
        attention_mask = attention_mask.to(dtype=self.dtype)  # fp16 compatibility
        attention_mask = (1.0 - attention_mask) * torch.finfo(self.dtype).min
    return attention_mask, encoder_attention_mask


class GPT2PipelineForwards:
    """
    This class serves as a micro library for forward function substitution of GPT2 models
    under pipeline setting.
    """

    @staticmethod
    def gpt2_model_forward(
        self: GPT2Model,
        input_ids: Optional[torch.LongTensor] = None,
        past_key_values: Optional[Tuple[Tuple[torch.Tensor]]] = None,
        attention_mask: Optional[torch.FloatTensor] = None,
        token_type_ids: Optional[torch.LongTensor] = None,
        position_ids: Optional[torch.LongTensor] = None,
        head_mask: Optional[torch.FloatTensor] = None,
        inputs_embeds: Optional[torch.FloatTensor] = None,
        encoder_hidden_states: Optional[torch.Tensor] = None,
        encoder_attention_mask: Optional[torch.FloatTensor] = None,
        use_cache: Optional[bool] = None,
        output_attentions: Optional[bool] = None,
        output_hidden_states: Optional[bool] = None,
        return_dict: Optional[bool] = None,
        stage_manager: Optional[PipelineStageManager] = None,
        hidden_states: Optional[torch.FloatTensor] = None,
        stage_index: Optional[List[int]] = None,
        shard_config: ShardConfig = None,
        force_sp_gather: Optional[bool] = True,
    ) -> Union[Dict, Tuple, BaseModelOutputWithPastAndCrossAttentions]:
        # This function is modified on the basis of transformers.models.gpt2.modeling_gpt2.GPT2Model.forward.
        # Please refer to original code of transformers for more details.

        return_dict = return_dict if return_dict is not None else self.config.use_return_dict

        logger = logging.get_logger(__name__)

        # Preprocess passed in arguments
        # TODO(baizhou): left the recording kv-value tensors as () or None type, this feature may be added in the future.
        if past_key_values:
            logger.warning_once("Non-empty past_key_values is not supported for pipeline models at the moment.")
            past_key_values = None
        if output_attentions:
            logger.warning_once("output_attentions=True is not supported for pipeline models at the moment.")
            output_attentions = False
        if output_hidden_states:
            logger.warning_once("output_hidden_states=True is not supported for pipeline models at the moment.")
            output_hidden_states = False
        if use_cache:
            logger.warning_once("use_cache=True is not supported for pipeline models at the moment.")
            use_cache = False

        disable_pp = stage_manager is None
        if disable_pp or stage_manager.is_first_stage():
            if input_ids is not None and inputs_embeds is not None:
                raise ValueError("You cannot specify both input_ids and inputs_embeds at the same time")
            elif input_ids is not None:
                input_shape = input_ids.size()
                input_ids = input_ids.view(-1, input_shape[-1])
            elif inputs_embeds is not None:
                input_shape = inputs_embeds.size()[:-1]
            else:
                raise ValueError("You have to specify either input_ids or inputs_embeds")

            device = input_ids.device if input_ids is not None else inputs_embeds.device
            if token_type_ids is not None:
                token_type_ids = token_type_ids.view(-1, input_shape[-1])
        else:
            if hidden_states is None:
                raise ValueError("hidden_states shouldn't be None for stages other than the first stage.")
            input_shape = hidden_states.size()[:-1]
            device = hidden_states.device
            hidden_states = hidden_states.view((-1,) + hidden_states.shape[-2:])
            hidden_states.shape[0]

        # Prepare head mask if needed
        # 1.0 in head_mask indicate we keep the head
        # attention_probs has shape bsz x n_heads x N x N
        # head_mask has shape n_layer x batch x n_heads x N x N
        head_mask = self.get_head_mask(head_mask, self.config.n_layer)

        if disable_pp or stage_manager.is_first_stage():
            if position_ids is None:
                position_ids = torch.arange(0, input_shape[-1], dtype=torch.long, device=device)
                position_ids = position_ids.unsqueeze(0)

            if inputs_embeds is None:
                inputs_embeds = self.wte(input_ids)
            position_embeds = self.wpe(position_ids)
            hidden_states = inputs_embeds + position_embeds
            if token_type_ids is not None:
                token_type_embeds = self.wte(token_type_ids)
                hidden_states = hidden_states + token_type_embeds
            hidden_states = self.drop(hidden_states)

        attn_kwargs, encoder_attention_mask = _get_attention_mask(
            self,
            shard_config,
            hidden_states,
            past_key_values,
            attention_mask,
            encoder_hidden_states,
            encoder_attention_mask,
        )

        if self.gradient_checkpointing and self.training:
            if use_cache:
                logger.warning_once(
                    "`use_cache=True` is incompatible with gradient checkpointing. Setting `use_cache=False`..."
                )
                use_cache = False
        presents = () if use_cache else None
        all_self_attentions = () if output_attentions else None
        all_cross_attentions = () if output_attentions and self.config.add_cross_attention else None
        all_hidden_states = () if output_hidden_states else None

        # split the input tensor along sequence dimension
        # [batch_size, seq_len, hidden_size] -> [batch_size, seq_len/TP_size, hidden_size]
        sp_mode = shard_config.sequence_parallelism_mode
        sp_group = shard_config.sequence_parallel_process_group
        if disable_pp or stage_manager.is_first_stage():
            # Ring Attention's special zigzag batch processing
            if sp_mode == "ring_attn":
                assert shard_config.enable_flash_attention, "Ring Attention inherently requires Flash Attention."
                if not attention_mask.bool().all():
                    hidden_states, attn_kwargs, position_ids = RingAttention.prepare_varlen_batch(
                        attention_mask, sp_group, hidden_states, position_ids
                    )
                else:
                    hidden_states, position_ids = split_batch_zigzag([hidden_states, position_ids], sp_group)
            # Other sp modes
            else:
                if sp_mode == "split_gather":
                    hidden_states = split_forward_gather_backward(
                        hidden_states,
                        dim=1,
                        process_group=shard_config.tensor_parallel_process_group,
                    )
        elif sp_mode == "ring_attn":
            # Later stages already received split hidden states
            _, attn_kwargs, _ = RingAttention.prepare_varlen_batch(attention_mask, sp_group)
        del attention_mask

        # Going through held blocks.
        if disable_pp:
            start_idx, end_idx = 0, len(self.h)
        else:
            start_idx, end_idx = stage_index[0], stage_index[1]

        for i in range(start_idx, end_idx):
            block = self.h[i]
            torch.cuda.set_device(hidden_states.device)
            # Ensure that attention_mask is always on the same device as hidden_states
            if torch.is_tensor(attn_kwargs):
                attn_kwargs = attn_kwargs.to(hidden_states.device)
            if isinstance(head_mask, torch.Tensor):
                head_mask = head_mask.to(hidden_states.device)
            if output_hidden_states:
                all_hidden_states = all_hidden_states + (hidden_states,)

            if self.gradient_checkpointing and self.training:
                outputs = self._gradient_checkpointing_func(
                    block.__call__,
                    hidden_states,
                    None,
                    attn_kwargs,
                    head_mask[i],
                    encoder_hidden_states,
                    encoder_attention_mask,
                    use_cache,
                    output_attentions,
                )
            else:
                outputs = block(
                    hidden_states,
                    layer_past=None,
                    attention_mask=attn_kwargs,
                    head_mask=head_mask[i],
                    encoder_hidden_states=encoder_hidden_states,
                    encoder_attention_mask=encoder_attention_mask,
                    use_cache=use_cache,
                    output_attentions=output_attentions,
                )

            hidden_states = outputs[0]
            if use_cache is True:
                presents = presents + (outputs[1],)

            if output_attentions:
                all_self_attentions = all_self_attentions + (outputs[2 if use_cache else 1],)
                if self.config.add_cross_attention:
                    all_cross_attentions = all_cross_attentions + (outputs[3 if use_cache else 2],)

        # When sequence parallelism is done, gather the output tensor in forward and split it in backward
        gather_output = (not shard_config.parallel_output) or force_sp_gather or is_share_sp_tp(sp_mode)
        if disable_pp or stage_manager.is_last_stage():
            if gather_output:
                hidden_states = gather_sp_output(hidden_states, shard_config)

        # gather_sp_output could've changed seq length.
        input_shape = (*input_shape[:-1], hidden_states.size(-2))
        output_shape = input_shape + (hidden_states.size(-1),)

        if disable_pp or stage_manager.is_last_stage():
            hidden_states = self.ln_f(hidden_states)
        hidden_states = hidden_states.view(output_shape)

        # Add last hidden state
        if output_hidden_states:
            all_hidden_states = all_hidden_states + (hidden_states,)

        if disable_pp or stage_manager.is_last_stage():
            if not return_dict:
                return tuple(
                    v
                    for v in [
                        hidden_states,
                        presents,
                        all_hidden_states,
                        all_self_attentions,
                        all_cross_attentions,
                    ]
                    if v is not None
                )

            return BaseModelOutputWithPastAndCrossAttentions(
                last_hidden_state=hidden_states,
                past_key_values=presents,
                hidden_states=all_hidden_states,
                attentions=all_self_attentions,
                cross_attentions=all_cross_attentions,
            )
        else:
            # always return dict for intermediate stage
            return {"hidden_states": hidden_states}

    @staticmethod
    def gpt2_lmhead_model_forward(
        self: GPT2LMHeadModel,
        input_ids: Optional[torch.LongTensor] = None,
        past_key_values: Optional[Tuple[Tuple[torch.Tensor]]] = None,
        attention_mask: Optional[torch.FloatTensor] = None,
        token_type_ids: Optional[torch.LongTensor] = None,
        position_ids: Optional[torch.LongTensor] = None,
        head_mask: Optional[torch.FloatTensor] = None,
        inputs_embeds: Optional[torch.FloatTensor] = None,
        encoder_hidden_states: Optional[torch.Tensor] = None,
        encoder_attention_mask: Optional[torch.FloatTensor] = None,
        labels: Optional[torch.LongTensor] = None,
        use_cache: Optional[bool] = None,
        output_attentions: Optional[bool] = None,
        output_hidden_states: Optional[bool] = None,
        return_dict: Optional[bool] = None,
        stage_manager: Optional[PipelineStageManager] = None,
        hidden_states: Optional[torch.FloatTensor] = None,
        stage_index: Optional[List[int]] = None,
        shard_config: ShardConfig = None,
    ) -> Union[Dict, Tuple, CausalLMOutputWithCrossAttentions]:
        r"""
        labels (`torch.LongTensor` of shape `(batch_size, sequence_length)`, *optional*):
            Labels for language modeling. Note that the labels **are shifted** inside the model, i.e. you can set
            `labels = input_ids` Indices are selected in `[-100, 0, ..., config.vocab_size]` All labels set to `-100`
            are ignored (masked), the loss is only computed for labels in `[0, ..., config.vocab_size]`

        This function is modified on the basis of transformers.models.gpt2.modeling_gpt2.GPT2LMHeadModel.forward.
        Please refer to original code of transformers for more details.
        """
        return_dict = return_dict if return_dict is not None else self.config.use_return_dict

        outputs = GPT2PipelineForwards.gpt2_model_forward(
            self.transformer,
            input_ids,
            past_key_values=past_key_values,
            attention_mask=attention_mask,
            token_type_ids=token_type_ids,
            position_ids=position_ids,
            head_mask=head_mask,
            inputs_embeds=inputs_embeds,
            encoder_hidden_states=encoder_hidden_states,
            encoder_attention_mask=encoder_attention_mask,
            use_cache=use_cache,
            output_attentions=output_attentions,
            output_hidden_states=output_hidden_states,
            return_dict=return_dict,
            stage_manager=stage_manager,
            hidden_states=hidden_states,
            stage_index=stage_index,
            shard_config=shard_config,
            force_sp_gather=False,
        )

        # If not at the last stage, return hidden_states as in GPT2Model
        disable_pp = stage_manager is None
        if (not disable_pp) and (not stage_manager.is_last_stage()):
            return {"hidden_states": outputs["hidden_states"]}

        hidden_states = outputs[0]
        lm_logits = self.lm_head(hidden_states)
        if shard_config.sequence_parallelism_mode == "ring_attn":
            # Split labels in a zigzag fashion too
            sp_group = shard_config.sequence_parallel_process_group
            if not attention_mask.bool().all():
                # [B, max_seqlen // sp_size]
                labels, _, _ = RingAttention.prepare_varlen_batch(attention_mask, sp_group, labels, is_label=True)
            else:
                labels = split_batch_zigzag(labels, sp_group, seq_dim=1, is_label=True)

        if labels is not None:
            loss = dist_cross_entropy(
                labels, lm_logits, shard_config, self.lm_head.out_features, self.transformer.dtype
            )

        if not return_dict:
            output = (lm_logits,) + outputs[1:]
            return ((loss,) + output) if loss is not None else output

        return CausalLMOutputWithCrossAttentions(
            loss=loss,
            logits=lm_logits,
            past_key_values=outputs.past_key_values,
            hidden_states=outputs.hidden_states,
            attentions=outputs.attentions,
            cross_attentions=outputs.cross_attentions,
        )

    @staticmethod
    def gpt2_double_heads_model_forward(
        self: GPT2DoubleHeadsModel,
        input_ids: Optional[torch.LongTensor] = None,
        past_key_values: Optional[Tuple[Tuple[torch.Tensor]]] = None,
        attention_mask: Optional[torch.FloatTensor] = None,
        token_type_ids: Optional[torch.LongTensor] = None,
        position_ids: Optional[torch.LongTensor] = None,
        head_mask: Optional[torch.FloatTensor] = None,
        inputs_embeds: Optional[torch.FloatTensor] = None,
        mc_token_ids: Optional[torch.LongTensor] = None,
        labels: Optional[torch.LongTensor] = None,
        mc_labels: Optional[torch.LongTensor] = None,
        use_cache: Optional[bool] = None,
        output_attentions: Optional[bool] = None,
        output_hidden_states: Optional[bool] = None,
        return_dict: Optional[bool] = None,
        stage_manager: Optional[PipelineStageManager] = None,
        hidden_states: Optional[torch.FloatTensor] = None,
        stage_index: Optional[List[int]] = None,
        shard_config: ShardConfig = None,
    ) -> Union[Dict, Tuple, GPT2DoubleHeadsModelOutput]:
        r"""
        mc_token_ids (`torch.LongTensor` of shape `(batch_size, num_choices)`, *optional*, default to index of the last token of the input):
            Index of the classification token in each input sequence. Selected in the range `[0, input_ids.size(-1) -
            1]`.
        labels (`torch.LongTensor` of shape `(batch_size, sequence_length)`, *optional*):
            Labels for language modeling. Note that the labels **are shifted** inside the model, i.e. you can set
            `labels = input_ids`. Indices are selected in `[-100, 0, ..., config.vocab_size - 1]`. All labels set to
            `-100` are ignored (masked), the loss is only computed for labels in `[0, ..., config.vocab_size - 1]`
        mc_labels (`torch.LongTensor` of shape `(batch_size)`, *optional*):
            Labels for computing the multiple choice classification loss. Indices should be in `[0, ..., num_choices]`
            where *num_choices* is the size of the second dimension of the input tensors. (see *input_ids* above)

        This function is modified on the basis of transformers.models.gpt2.modeling_gpt2.GPT2DoubleHeadsModel.forward.
        Please refer to original code of transformers for more details.
        ```"""
        return_dict = return_dict if return_dict is not None else self.config.use_return_dict

        outputs = GPT2PipelineForwards.gpt2_model_forward(
            self.transformer,
            input_ids,
            past_key_values=past_key_values,
            attention_mask=attention_mask,
            token_type_ids=token_type_ids,
            position_ids=position_ids,
            head_mask=head_mask,
            inputs_embeds=inputs_embeds,
            use_cache=use_cache,
            output_attentions=output_attentions,
            output_hidden_states=output_hidden_states,
            return_dict=return_dict,
            stage_manager=stage_manager,
            hidden_states=hidden_states,
            stage_index=stage_index,
            shard_config=shard_config,
        )

        # If not at the last stage, return hidden_states as in GPT2Model
        if not stage_manager.is_last_stage():
            return {"hidden_states": outputs["hidden_states"]}

        hidden_states = outputs[0]
        lm_logits = self.lm_head(hidden_states)
        mc_logits = self.multiple_choice_head(hidden_states, mc_token_ids).squeeze(-1)

        mc_loss = None
        if mc_labels is not None:
            loss_fct = CrossEntropyLoss()
            mc_loss = loss_fct(mc_logits.view(-1, mc_logits.size(-1)), mc_labels.view(-1))
        lm_loss = None
        if labels is not None:
            labels = labels.to(lm_logits.device)
            shift_logits = lm_logits[..., :-1, :].contiguous()
            shift_labels = labels[..., 1:].contiguous()
            loss_fct = CrossEntropyLoss()
            lm_loss = loss_fct(shift_logits.view(-1, shift_logits.size(-1)), shift_labels.view(-1))

        if not return_dict:
            output = (lm_logits, mc_logits) + outputs[1:]
            if mc_loss is not None:
                output = (mc_loss,) + output
            return ((lm_loss,) + output) if lm_loss is not None else output

        return GPT2DoubleHeadsModelOutput(
            loss=lm_loss,
            mc_loss=mc_loss,
            logits=lm_logits,
            mc_logits=mc_logits,
            past_key_values=outputs.past_key_values,
            hidden_states=outputs.hidden_states,
            attentions=outputs.attentions,
        )

    @staticmethod
    def gpt2_for_question_answering_forward(
        self: GPT2ForQuestionAnswering,
        input_ids: Optional[torch.LongTensor] = None,
        attention_mask: Optional[torch.FloatTensor] = None,
        token_type_ids: Optional[torch.LongTensor] = None,
        position_ids: Optional[torch.LongTensor] = None,
        head_mask: Optional[torch.FloatTensor] = None,
        inputs_embeds: Optional[torch.FloatTensor] = None,
        start_positions: Optional[torch.LongTensor] = None,
        end_positions: Optional[torch.LongTensor] = None,
        output_attentions: Optional[bool] = None,
        output_hidden_states: Optional[bool] = None,
        return_dict: Optional[bool] = None,
        stage_manager: Optional[PipelineStageManager] = None,
        hidden_states: Optional[torch.FloatTensor] = None,
        stage_index: Optional[List[int]] = None,
        shard_config: ShardConfig = None,
    ) -> Union[Dict, Tuple, QuestionAnsweringModelOutput]:
        r"""
        start_positions (`torch.LongTensor` of shape `(batch_size,)`, *optional*):
            Labels for position (index) of the start of the labelled span for computing the token classification loss.
            Positions are clamped to the length of the sequence (`sequence_length`). Position outside of the sequence
            are not taken into account for computing the loss.
        end_positions (`torch.LongTensor` of shape `(batch_size,)`, *optional*):
            Labels for position (index) of the end of the labelled span for computing the token classification loss.
            Positions are clamped to the length of the sequence (`sequence_length`). Position outside of the sequence
            are not taken into account for computing the loss.

        # This function is modified on the basis of transformers.models.gpt2.modeling_gpt2.GPT2ForQuestionAnswering.forward.
        # Please refer to original code of transformers for more details.
        """
        return_dict = return_dict if return_dict is not None else self.config.use_return_dict

        outputs = GPT2PipelineForwards.gpt2_model_forward(
            self.transformer,
            input_ids,
            attention_mask=attention_mask,
            token_type_ids=token_type_ids,
            position_ids=position_ids,
            head_mask=head_mask,
            inputs_embeds=inputs_embeds,
            output_attentions=output_attentions,
            output_hidden_states=output_hidden_states,
            return_dict=return_dict,
            stage_manager=stage_manager,
            hidden_states=hidden_states,
            stage_index=stage_index,
            shard_config=shard_config,
        )

        # If not at the last stage, return hidden_states as in GPT2Model
        if not stage_manager.is_last_stage():
            return {"hidden_states": outputs["hidden_states"]}

        sequence_output = outputs[0]

        logits = self.qa_outputs(sequence_output)
        start_logits, end_logits = logits.split(1, dim=-1)
        start_logits = start_logits.squeeze(-1).contiguous()
        end_logits = end_logits.squeeze(-1).contiguous()

        total_loss = None
        if start_positions is not None and end_positions is not None:
            # If we are on multi-GPU, split add a dimension
            if len(start_positions.size()) > 1:
                start_positions = start_positions.squeeze(-1).to(start_logits.device)
            if len(end_positions.size()) > 1:
                end_positions = end_positions.squeeze(-1).to(end_logits.device)
            # sometimes the start/end positions are outside our model inputs, we ignore these terms
            ignored_index = start_logits.size(1)
            start_positions = start_positions.clamp(0, ignored_index)
            end_positions = end_positions.clamp(0, ignored_index)

            loss_fct = CrossEntropyLoss(ignore_index=ignored_index)
            start_loss = loss_fct(start_logits, start_positions)
            end_loss = loss_fct(end_logits, end_positions)
            total_loss = (start_loss + end_loss) / 2

        if not return_dict:
            output = (start_logits, end_logits) + outputs[2:]
            return ((total_loss,) + output) if total_loss is not None else output

        return QuestionAnsweringModelOutput(
            loss=total_loss,
            start_logits=start_logits,
            end_logits=end_logits,
            hidden_states=outputs.hidden_states,
            attentions=outputs.attentions,
        )

    @staticmethod
    def gpt2_for_token_classification_forward(
        self: GPT2ForTokenClassification,
        input_ids: Optional[torch.LongTensor] = None,
        past_key_values: Optional[Tuple[Tuple[torch.Tensor]]] = None,
        attention_mask: Optional[torch.FloatTensor] = None,
        token_type_ids: Optional[torch.LongTensor] = None,
        position_ids: Optional[torch.LongTensor] = None,
        head_mask: Optional[torch.FloatTensor] = None,
        inputs_embeds: Optional[torch.FloatTensor] = None,
        labels: Optional[torch.LongTensor] = None,
        use_cache: Optional[bool] = None,
        output_attentions: Optional[bool] = None,
        output_hidden_states: Optional[bool] = None,
        return_dict: Optional[bool] = None,
        stage_manager: Optional[PipelineStageManager] = None,
        hidden_states: Optional[torch.FloatTensor] = None,
        stage_index: Optional[List[int]] = None,
        shard_config: ShardConfig = None,
    ) -> Union[Dict, Tuple, TokenClassifierOutput]:
        r"""
        labels (`torch.LongTensor` of shape `(batch_size, sequence_length)`, *optional*):
            Labels for computing the sequence classification/regression loss. Indices should be in `[0, ...,
            config.num_labels - 1]`. If `config.num_labels == 1` a regression loss is computed (Mean-Square loss), If
            `config.num_labels > 1` a classification loss is computed (Cross-Entropy).

        # This function is modified on the basis of transformers.models.gpt2.modeling_gpt2.GPT2ForTokenClassification.forward.
        # Please refer to original code of transformers for more details.
        """
        return_dict = return_dict if return_dict is not None else self.config.use_return_dict

        outputs = GPT2PipelineForwards.gpt2_model_forward(
            self.transformer,
            input_ids,
            past_key_values=past_key_values,
            attention_mask=attention_mask,
            token_type_ids=token_type_ids,
            position_ids=position_ids,
            head_mask=head_mask,
            inputs_embeds=inputs_embeds,
            use_cache=use_cache,
            output_attentions=output_attentions,
            output_hidden_states=output_hidden_states,
            return_dict=return_dict,
            stage_manager=stage_manager,
            hidden_states=hidden_states,
            stage_index=stage_index,
            shard_config=shard_config,
        )

        # If not at the last stage, return hidden_states as in GPT2Model
        if not stage_manager.is_last_stage():
            return {"hidden_states": outputs["hidden_states"]}

        hidden_states = outputs[0]
        hidden_states = self.dropout(hidden_states)
        logits = self.classifier(hidden_states)

        loss = None
        if labels is not None:
            labels = labels.to(logits.device)
            loss_fct = CrossEntropyLoss()
            loss = loss_fct(logits.view(-1, self.num_labels), labels.view(-1))

        if not return_dict:
            output = (logits,) + outputs[2:]
            return ((loss,) + output) if loss is not None else output

        return TokenClassifierOutput(
            loss=loss,
            logits=logits,
            hidden_states=outputs.hidden_states,
            attentions=outputs.attentions,
        )

    @staticmethod
    def gpt2_for_sequence_classification_forward(
        self: GPT2ForSequenceClassification,
        input_ids: Optional[torch.LongTensor] = None,
        past_key_values: Optional[Tuple[Tuple[torch.Tensor]]] = None,
        attention_mask: Optional[torch.FloatTensor] = None,
        token_type_ids: Optional[torch.LongTensor] = None,
        position_ids: Optional[torch.LongTensor] = None,
        head_mask: Optional[torch.FloatTensor] = None,
        inputs_embeds: Optional[torch.FloatTensor] = None,
        labels: Optional[torch.LongTensor] = None,
        use_cache: Optional[bool] = None,
        output_attentions: Optional[bool] = None,
        output_hidden_states: Optional[bool] = None,
        return_dict: Optional[bool] = None,
        stage_manager: Optional[PipelineStageManager] = None,
        hidden_states: Optional[torch.FloatTensor] = None,
        stage_index: Optional[List[int]] = None,
        shard_config: ShardConfig = None,
    ) -> Union[Dict, Tuple, SequenceClassifierOutputWithPast]:
        r"""
        labels (`torch.LongTensor` of shape `(batch_size,)`, *optional*):
            Labels for computing the sequence classification/regression loss. Indices should be in `[0, ...,
            config.num_labels - 1]`. If `config.num_labels == 1` a regression loss is computed (Mean-Square loss), If
            `config.num_labels > 1` a classification loss is computed (Cross-Entropy).

        # This function is modified on the basis of transformers.models.gpt2.modeling_gpt2.GPT2ForSequenceClassification.forward.
        # Please refer to original code of transformers for more details.
        """
        logger = logging.get_logger(__name__)

        if input_ids is not None:
            batch_size, _ = input_ids.shape[:2]
        else:
            batch_size, _ = hidden_states.shape[:2]
        assert (
            self.config.pad_token_id is not None or batch_size == 1
        ), "Cannot handle batch sizes > 1 if no padding token is defined."

        return_dict = return_dict if return_dict is not None else self.config.use_return_dict

        outputs = GPT2PipelineForwards.gpt2_model_forward(
            self.transformer,
            input_ids,
            past_key_values=past_key_values,
            attention_mask=attention_mask,
            token_type_ids=token_type_ids,
            position_ids=position_ids,
            head_mask=head_mask,
            inputs_embeds=inputs_embeds,
            use_cache=use_cache,
            output_attentions=output_attentions,
            output_hidden_states=output_hidden_states,
            return_dict=return_dict,
            stage_manager=stage_manager,
            hidden_states=hidden_states,
            stage_index=stage_index,
            shard_config=shard_config,
        )

        # If not at the last stage, return hidden_states as in GPT2Model
        if not stage_manager.is_last_stage():
            return {"hidden_states": outputs["hidden_states"]}

        hidden_states = outputs[0]
        logits = self.score(hidden_states)

        if self.config.pad_token_id is None:
            sequence_lengths = -1
        else:
            if input_ids is not None:
                # if no pad token found, use modulo instead of reverse indexing for ONNX compatibility
                sequence_lengths = torch.eq(input_ids, self.config.pad_token_id).int().argmax(-1) - 1
                sequence_lengths = sequence_lengths % input_ids.shape[-1]
                sequence_lengths = sequence_lengths.to(logits.device)
            else:
                sequence_lengths = -1
                logger.warning_once(
                    f"{self.__class__.__name__} will not detect padding tokens in `inputs_embeds`. Results may be "
                    "unexpected if using padding tokens in conjunction with `inputs_embeds.`"
                )

        pooled_logits = logits[torch.arange(batch_size, device=logits.device), sequence_lengths]

        loss = None
        if labels is not None:
            if self.config.problem_type is None:
                if self.num_labels == 1:
                    self.config.problem_type = "regression"
                elif self.num_labels > 1 and (labels.dtype == torch.long or labels.dtype == torch.int):
                    self.config.problem_type = "single_label_classification"
                else:
                    self.config.problem_type = "multi_label_classification"

            if self.config.problem_type == "regression":
                loss_fct = MSELoss()
                if self.num_labels == 1:
                    loss = loss_fct(pooled_logits.squeeze(), labels.squeeze())
                else:
                    loss = loss_fct(pooled_logits, labels)
            elif self.config.problem_type == "single_label_classification":
                loss_fct = CrossEntropyLoss()
                loss = loss_fct(pooled_logits.view(-1, self.num_labels), labels.view(-1))
            elif self.config.problem_type == "multi_label_classification":
                loss_fct = BCEWithLogitsLoss()
                loss = loss_fct(pooled_logits, labels)
        if not return_dict:
            output = (pooled_logits,) + outputs[1:]
            return ((loss,) + output) if loss is not None else output

        return SequenceClassifierOutputWithPast(
            loss=loss,
            logits=pooled_logits,
            past_key_values=outputs.past_key_values,
            hidden_states=outputs.hidden_states,
            attentions=outputs.attentions,
        )


def get_gpt2_flash_attention_forward(shard_config: Optional[ShardConfig] = None):
    from transformers.models.gpt2.modeling_gpt2 import GPT2Attention

    def forward(
        self: GPT2Attention,
        hidden_states: Optional[Tuple[torch.FloatTensor]],
        layer_past: Optional[Tuple[torch.Tensor]] = None,
        attention_mask: Optional[dict] = None,
        head_mask: Optional[torch.FloatTensor] = None,
        encoder_hidden_states: Optional[torch.Tensor] = None,
        encoder_attention_mask: Optional[dict] = None,
        use_cache: Optional[bool] = False,
        output_attentions: Optional[bool] = False,
    ) -> Tuple[Union[torch.Tensor, Tuple[torch.Tensor]], ...]:
        assert head_mask is None, "FlashAttention does not support head_mask"
        if encoder_hidden_states is not None:
            if not hasattr(self, "q_attn"):
                raise ValueError(
                    "If class is used as cross attention, the weights `q_attn` have to be defined. "
                    "Please make sure to instantiate class with `GPT2Attention(..., is_cross_attention=True)`."
                )

            query = self.q_attn(hidden_states)
            key, value = self.c_attn(encoder_hidden_states).split(self.split_size, dim=2)
            attention_mask = encoder_attention_mask
        else:
            query, key, value = self.c_attn(hidden_states).split(self.split_size, dim=2)
        query = self._split_heads(query, self.num_heads, self.head_dim)
        key = self._split_heads(key, self.num_heads, self.head_dim)
        value = self._split_heads(value, self.num_heads, self.head_dim)

        if layer_past is not None:
            past_key, past_value = layer_past
            key = torch.cat((past_key, key), dim=1)
            value = torch.cat((past_value, value), dim=1)

        if use_cache is True:
            present = (key, value)
        else:
            present = None

        scale = 1.0
        if self.scale_attn_weights:
            scale /= value.size(-1) ** 0.5
        if self.scale_attn_by_inverse_layer_idx:
            scale /= float(self.layer_idx + 1)
        dropout_p = self.attn_dropout.p if self.training else 0.0

        sp_mode = shard_config.sequence_parallelism_mode
<<<<<<< HEAD
        sp_group = shard_config.sequence_parallel_process_group
=======
>>>>>>> 2f583c15
        if sp_mode == "ring_attn":
            attn_output = RingAttention.attention(
                query,
                key,
                value,
<<<<<<< HEAD
                sp_group,
=======
                sp_axis=shard_config.sp_axis,
>>>>>>> 2f583c15
                **attention_mask,
                dropout_p=dropout_p,
                scale=scale,
                inner_ring_size=shard_config.inner_ring_size,
<<<<<<< HEAD
=======
                pg_mesh=shard_config.pg_mesh,
>>>>>>> 2f583c15
            )
        else:
            attn_output = ColoAttention.attention(query, key, value, **attention_mask, dropout_p=dropout_p, scale=scale)
        attn_output = self._merge_heads(attn_output, self.num_heads, self.head_dim)
        attn_output = self.c_proj(attn_output)
        attn_output = self.resid_dropout(attn_output)
        outputs = (attn_output, present, None)

        return outputs

    return forward


def get_jit_fused_gpt2_mlp_forward():
    from transformers.models.gpt2.modeling_gpt2 import GPT2MLP

    from colossalai.kernel.jit.bias_gelu import GeLUFunction as JitGeLUFunction

    def forward(self: GPT2MLP, hidden_states: Optional[Tuple[torch.FloatTensor]]) -> torch.FloatTensor:
        hidden_states, bias = self.c_fc(hidden_states)
        hidden_states = JitGeLUFunction.apply(hidden_states, bias)
        hidden_states = self.c_proj(hidden_states)
        hidden_states = self.dropout(hidden_states)
        return hidden_states

    return forward<|MERGE_RESOLUTION|>--- conflicted
+++ resolved
@@ -857,28 +857,17 @@
         dropout_p = self.attn_dropout.p if self.training else 0.0
 
         sp_mode = shard_config.sequence_parallelism_mode
-<<<<<<< HEAD
-        sp_group = shard_config.sequence_parallel_process_group
-=======
->>>>>>> 2f583c15
         if sp_mode == "ring_attn":
             attn_output = RingAttention.attention(
                 query,
                 key,
                 value,
-<<<<<<< HEAD
-                sp_group,
-=======
                 sp_axis=shard_config.sp_axis,
->>>>>>> 2f583c15
                 **attention_mask,
                 dropout_p=dropout_p,
                 scale=scale,
                 inner_ring_size=shard_config.inner_ring_size,
-<<<<<<< HEAD
-=======
                 pg_mesh=shard_config.pg_mesh,
->>>>>>> 2f583c15
             )
         else:
             attn_output = ColoAttention.attention(query, key, value, **attention_mask, dropout_p=dropout_p, scale=scale)
