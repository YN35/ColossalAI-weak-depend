import warnings
from functools import partial
from typing import Callable, Dict, List

from torch import Tensor, nn

import colossalai.shardformer.layer as col_nn

from ..modeling.gptj import (
    GPTJPipelineForwards,
    get_gptj_flash_attention_forward,
    gptj_model_forward_for_flash_attention,
)
from .base_policy import ModulePolicyDescription, Policy, SubModuleReplacementDescription

__all__ = [
    "GPTJPolicy",
    "GPTJModelPolicy",
    "GPTJForCausalLMPolicy",
    "GPTJForSequenceClassificationPolicy",
    "GPTJForQuestionAnsweringPolicy",
    "FlaxGPTJPolicy",
    "FlaxGPTJForCausalLMPolicy",
]


class GPTJPolicy(Policy):
    def config_sanity_check(self):
        pass

    def preprocess(self):
        self.tie_weight = self.tie_weight_check()
        self.origin_attn_implement = self.model.config._attn_implementation
        return self.model

    def module_policy(self):
        from transformers.models.gptj.modeling_gptj import GPTJ_ATTENTION_CLASSES, GPTJBlock, GPTJModel

        policy = {}

        attn_cls = GPTJ_ATTENTION_CLASSES[self.origin_attn_implement]

        embedding_cls = None
        if self.shard_config.enable_tensor_parallelism:
            embedding_cls = col_nn.VocabParallelEmbedding1D
        else:
            if self.tie_weight:
                embedding_cls = col_nn.PaddingEmbedding

        if self.shard_config.enable_sequence_parallelism:
            self.shard_config.enable_sequence_parallelism = False
            warnings.warn("GPTJ doesn't support sequence parallelism now, will ignore the sequence parallelism flag.")

        if self.shard_config.enable_tensor_parallelism:
            assert (
                self.model.config.num_attention_heads % self.shard_config.tensor_parallel_size == 0
            ), f"The number of attention heads must be divisible by tensor parallel size."
            policy[GPTJModel] = ModulePolicyDescription(
                sub_module_replacement=[
                    SubModuleReplacementDescription(
                        suffix="drop",
                        target_module=col_nn.DropoutForParallelInput,
                    ),
                ]
            )

            policy[GPTJBlock] = ModulePolicyDescription(
                attribute_replacement={
                    "attn.embed_dim": self.model.config.hidden_size // self.shard_config.tensor_parallel_size,
                    "attn.num_attention_heads": self.model.config.num_attention_heads
                    // self.shard_config.tensor_parallel_size,
                },
                sub_module_replacement=[
                    SubModuleReplacementDescription(
                        suffix="attn.k_proj",
                        target_module=col_nn.Linear1D_Col,
                        kwargs={
<<<<<<< HEAD
                            "overlap": overlap,
=======
>>>>>>> 2f583c15
                            "fp8_communication": self.shard_config.fp8_communication,
                        },
                    ),
                    SubModuleReplacementDescription(
                        suffix="attn.q_proj",
                        target_module=col_nn.Linear1D_Col,
                        kwargs={
<<<<<<< HEAD
                            "overlap": overlap,
=======
>>>>>>> 2f583c15
                            "fp8_communication": self.shard_config.fp8_communication,
                        },
                    ),
                    SubModuleReplacementDescription(
                        suffix="attn.v_proj",
                        target_module=col_nn.Linear1D_Col,
                        kwargs={
<<<<<<< HEAD
                            "overlap": overlap,
=======
>>>>>>> 2f583c15
                            "fp8_communication": self.shard_config.fp8_communication,
                        },
                    ),
                    SubModuleReplacementDescription(
                        suffix="attn.out_proj",
                        target_module=col_nn.Linear1D_Row,
                        kwargs={
                            "fp8_communication": self.shard_config.fp8_communication,
                        },
                    ),
                    SubModuleReplacementDescription(
                        suffix="mlp.fc_in",
                        target_module=col_nn.Linear1D_Col,
                        kwargs={
                            "fp8_communication": self.shard_config.fp8_communication,
                        },
                    ),
                    SubModuleReplacementDescription(
                        suffix="mlp.fc_out",
                        target_module=col_nn.Linear1D_Row,
                        kwargs={
                            "fp8_communication": self.shard_config.fp8_communication,
                        },
                    ),
                    SubModuleReplacementDescription(
                        suffix="attn.attn_dropout",
                        target_module=col_nn.DropoutForParallelInput,
                    ),
                    SubModuleReplacementDescription(
                        suffix="attn.resid_dropout",
                        target_module=col_nn.DropoutForParallelInput,
                    ),
                    SubModuleReplacementDescription(
                        suffix="mlp.dropout",
                        target_module=col_nn.DropoutForParallelInput,
                    ),
                ],
            )

        if embedding_cls is not None:
            self.append_or_create_submodule_replacement(
                description=SubModuleReplacementDescription(
                    suffix="wte",
                    target_module=embedding_cls,
                    kwargs=(
                        {
                            "make_vocab_size_divisible_by": self.shard_config.make_vocab_size_divisible_by,
                            "fp8_communication": self.shard_config.fp8_communication,
                        }
                        if self.shard_config.enable_tensor_parallelism
                        else {"make_vocab_size_divisible_by": self.shard_config.make_vocab_size_divisible_by}
                    ),
                ),
                policy=policy,
                target_key=GPTJModel,
            )

        # optimization configuration
        if self.shard_config.enable_fused_normalization:
            self.append_or_create_submodule_replacement(
                description=SubModuleReplacementDescription(
                    suffix="ln_f",
                    target_module=col_nn.FusedLayerNorm,
                ),
                policy=policy,
                target_key=GPTJModel,
            )

            self.append_or_create_submodule_replacement(
                description=[
                    SubModuleReplacementDescription(
                        suffix="ln_1",
                        target_module=col_nn.FusedLayerNorm,
                    )
                ],
                policy=policy,
                target_key=GPTJBlock,
            )

        if self.shard_config.enable_flash_attention:
            self.append_or_create_method_replacement(
                description={
                    "forward": get_gptj_flash_attention_forward(),
                },
                policy=policy,
                target_key=attn_cls,
            )
            if not self.shard_config.pipeline_stage_manager:
                self.append_or_create_method_replacement(
                    description={"forward": gptj_model_forward_for_flash_attention(self.shard_config)},
                    policy=policy,
                    target_key=GPTJModel,
                )

        return policy

    def postprocess(self):
        return self.model

    def get_held_layers(self) -> List[nn.Module]:
        """Get pipeline layers for current stage."""
        assert self.pipeline_stage_manager is not None

        if self.model.__class__.__name__ == "GPTJModel":
            module = self.model
        else:
            module = self.model.transformer
        stage_manager = self.pipeline_stage_manager

        held_layers = []
        layers_per_stage = stage_manager.distribute_layers(len(module.h))
        if stage_manager.is_first_stage():
            held_layers.append(module.wte)
            held_layers.append(module.drop)
        start_idx, end_idx = stage_manager.get_stage_index(layers_per_stage)
        held_layers.extend(module.h[start_idx:end_idx])
        if stage_manager.is_last_stage():
            held_layers.append(module.ln_f)
        return held_layers

    def set_pipeline_forward(self, model_cls: nn.Module, new_forward: Callable, policy: Dict) -> None:
        """If under pipeline parallel setting, replacing the original forward method of huggingface
        to customized forward method, and add this changing to policy."""
        if not self.pipeline_stage_manager:
            raise ValueError("set_pipeline_forward method can only be called when pipeline parallel is enabled.")
        stage_manager = self.pipeline_stage_manager
        if self.model.__class__.__name__ == "GPTJModel":
            module = self.model
        else:
            module = self.model.transformer

        layers_per_stage = stage_manager.distribute_layers(len(module.h))
        stage_index = stage_manager.get_stage_index(layers_per_stage)
        method_replacement = {
            "forward": partial(
                new_forward,
                stage_manager=stage_manager,
                stage_index=stage_index,
                shard_config=self.shard_config,
            )
        }
        self.append_or_create_method_replacement(description=method_replacement, policy=policy, target_key=model_cls)


# GPTJModel
class GPTJModelPolicy(GPTJPolicy):
    def __init__(self) -> None:
        super().__init__()

    def module_policy(self):
        from transformers.models.gptj.modeling_gptj import GPTJModel

        policy = super().module_policy()

        if self.pipeline_stage_manager is not None:
            self.set_pipeline_forward(
                model_cls=GPTJModel,
                new_forward=GPTJPipelineForwards.gptj_model_forward,
                policy=policy,
            )
        return policy

    def get_held_layers(self) -> List[nn.Module]:
        return super().get_held_layers()

    def get_shared_params(self) -> List[Dict[int, Tensor]]:
        """No shared params in GPT2Model."""
        return []


# GPTJForCausalLM
class GPTJForCausalLMPolicy(GPTJPolicy):
    def __init__(self) -> None:
        super().__init__()

    def module_policy(self):
        from transformers.models.gptj.modeling_gptj import GPTJForCausalLM

        policy = super().module_policy()

        if self.shard_config.enable_tensor_parallelism:
            addon_module = {
                GPTJForCausalLM: ModulePolicyDescription(
                    sub_module_replacement=[
                        SubModuleReplacementDescription(
                            suffix="lm_head",
                            target_module=col_nn.VocabParallelLMHead1D,
                            kwargs={
                                "gather_output": True,
                                "make_vocab_size_divisible_by": self.shard_config.make_vocab_size_divisible_by,
                                "fp8_communication": self.shard_config.fp8_communication,
                            },
                        )
                    ]
                )
            }
        else:
            addon_module = {
                GPTJForCausalLM: ModulePolicyDescription(
                    sub_module_replacement=[
                        SubModuleReplacementDescription(
                            suffix="lm_head",
                            target_module=col_nn.PaddingLMHead,
                            kwargs={"make_vocab_size_divisible_by": self.shard_config.make_vocab_size_divisible_by},
                        )
                    ]
                )
            }
        policy.update(addon_module)

        if self.pipeline_stage_manager is not None:
            self.set_pipeline_forward(
                model_cls=GPTJForCausalLM,
                new_forward=GPTJPipelineForwards.gptj_causallm_model_forward,
                policy=policy,
            )
        return policy

    def get_held_layers(self) -> List[nn.Module]:
        held_layers = super().get_held_layers()
        if self.pipeline_stage_manager.is_last_stage():
            held_layers.append(self.model.lm_head)
        return held_layers

    def get_shared_params(self) -> List[Dict[int, Tensor]]:
        """The weights of wte and lm_head are shared."""
        module = self.model
        stage_manager = self.pipeline_stage_manager
        if stage_manager is not None:
            if stage_manager.num_stages > 1 and id(module.transformer.wte.weight) == id(module.lm_head.weight):
                first_stage, last_stage = 0, stage_manager.num_stages - 1
                return [
                    {
                        first_stage: module.transformer.wte.weight,
                        last_stage: module.lm_head.weight,
                    }
                ]
        return []


# GPTJForSequenceClassification
class GPTJForSequenceClassificationPolicy(GPTJPolicy):
    def __init__(self) -> None:
        super().__init__()

    def module_policy(self):
        from transformers.models.gptj.modeling_gptj import GPTJForSequenceClassification

        policy = super().module_policy()

        if self.pipeline_stage_manager is not None:
            self.set_pipeline_forward(
                model_cls=GPTJForSequenceClassification,
                new_forward=GPTJPipelineForwards.gptj_for_sequence_classification_forward,
                policy=policy,
            )
        return policy

    def get_held_layers(self) -> List[nn.Module]:
        held_layers = super().get_held_layers()
        if self.pipeline_stage_manager.is_last_stage():
            held_layers.append(self.model.score)
        return held_layers

    def get_shared_params(self) -> List[Dict[int, Tensor]]:
        """No shared params in GPTJForSequenceClassification."""
        return []


# GPTJForQuestionAnswering
class GPTJForQuestionAnsweringPolicy(GPTJPolicy):
    def __init__(self) -> None:
        super().__init__()

    def module_policy(self):
        from transformers.models.gptj.modeling_gptj import GPTJForQuestionAnswering

        policy = super().module_policy()

        if self.pipeline_stage_manager is not None:
            self.set_pipeline_forward(
                model_cls=GPTJForQuestionAnswering,
                new_forward=GPTJPipelineForwards.gptj_for_question_answering_forward,
                policy=policy,
            )
        return policy

    def get_held_layers(self) -> List[nn.Module]:
        held_layers = super().get_held_layers()
        if self.pipeline_stage_manager.is_last_stage():
            held_layers.append(self.model.qa_outputs)
        return held_layers

    def get_shared_params(self) -> List[Dict[int, Tensor]]:
        """No shared params in GPT2ForQuestionAnswering."""
        return []<|MERGE_RESOLUTION|>--- conflicted
+++ resolved
@@ -75,10 +75,6 @@
                         suffix="attn.k_proj",
                         target_module=col_nn.Linear1D_Col,
                         kwargs={
-<<<<<<< HEAD
-                            "overlap": overlap,
-=======
->>>>>>> 2f583c15
                             "fp8_communication": self.shard_config.fp8_communication,
                         },
                     ),
@@ -86,10 +82,6 @@
                         suffix="attn.q_proj",
                         target_module=col_nn.Linear1D_Col,
                         kwargs={
-<<<<<<< HEAD
-                            "overlap": overlap,
-=======
->>>>>>> 2f583c15
                             "fp8_communication": self.shard_config.fp8_communication,
                         },
                     ),
@@ -97,10 +89,6 @@
                         suffix="attn.v_proj",
                         target_module=col_nn.Linear1D_Col,
                         kwargs={
-<<<<<<< HEAD
-                            "overlap": overlap,
-=======
->>>>>>> 2f583c15
                             "fp8_communication": self.shard_config.fp8_communication,
                         },
                     ),
