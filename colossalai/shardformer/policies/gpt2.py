--- conflicted
+++ resolved
@@ -65,10 +65,6 @@
                 f"For GPT2, sequence parallelism is currently not support mode {sp_mode}, will set to be split_gather"
             )
             self.shard_config.sequence_parallelism_mode = sp_mode = "split_gather"
-<<<<<<< HEAD
-        overlap = self.shard_config.enable_sequence_overlap
-=======
->>>>>>> 2f583c15
         sp_partial_derived = sp_mode in ["split_gather", "ring"]
         use_flash_attention = self.shard_config.enable_flash_attention
         if self.shard_config.enable_tensor_parallelism:
@@ -97,10 +93,6 @@
                         kwargs={
                             "split_sizes": [self.model.config.hidden_size] * 3,
                             "seq_parallel_mode": sp_mode,
-<<<<<<< HEAD
-                            "overlap": overlap,
-=======
->>>>>>> 2f583c15
                             "fp8_communication": self.shard_config.fp8_communication,
                         },
                     ),
