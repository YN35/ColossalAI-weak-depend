import warnings
from functools import partial
from typing import Callable, Dict, List, Union

import torch.nn as nn
from torch import Tensor

import colossalai.shardformer.layer as col_nn
from colossalai.shardformer.modeling.chatglm2 import ChatGLMPipelineForwards

from ..modeling.chatglm2 import (
    get_chatglm_sequence_parallel_attention_forward,
    get_chatglm_sequence_parallel_forward_fn,
    get_flash_core_attention_forward,
    get_jit_fused_glm_block_forward,
)
from ..modeling.jit import get_jit_fused_dropout_add_func
from .base_policy import ModulePolicyDescription, Policy, SubModuleReplacementDescription

__all__ = [
    "ChatGLMPolicy",
    "ChatGLMModelPolicy",
    "ChatGLMForConditionalGenerationPolicy",
]


class ChatGLMPolicy(Policy):
    def config_sanity_check(self):
        pass

    def preprocess(self):
        if self.pipeline_stage_manager is not None:
            # the batch_size_dim is bounded to Model
            bsz_dim = 1
            setattr(self.model, "batch_size_dim", bsz_dim)

        self.tie_weight = self.tie_weight_check()
        return self.model

    def module_policy(self) -> Dict[Union[str, nn.Module], ModulePolicyDescription]:
        policy = {}

        embedding_cls = None
        if self.shard_config.enable_tensor_parallelism:
            embedding_cls = col_nn.VocabParallelEmbedding1D
        else:
            if self.tie_weight:
                embedding_cls = col_nn.PaddingEmbedding

        if self.shard_config.enable_fused_normalization:
            if self.model.config.rmsnorm:
                norm_cls = col_nn.FusedRMSNorm
            else:
                norm_cls = col_nn.FusedLayerNorm
        else:
            if self.model.config.rmsnorm:
                norm_cls = col_nn.RMSNorm
            else:
                norm_cls = col_nn.LayerNorm

        sp_mode = self.shard_config.sequence_parallelism_mode or None
        sp_size = self.shard_config.sequence_parallel_size or None
        sp_group = self.shard_config.sequence_parallel_process_group or None

        if sp_mode == "ring":
            warnings.warn(
                f"For ChatGLM2, sequence parallelism doesn't support mode {sp_mode} yet, will set to be split_gather"
            )
            sp_mode = "split_gather"
        sp_partial_derived = sp_mode in ["split_gather"]

        if sp_mode == "all_to_all":
            decoder_attribute_replacement = {
                "num_heads": self.model.config.num_attention_heads // sp_size,
                "hidden_size_per_partition": self.model.config.kv_channels
                * self.model.config.num_attention_heads
                // sp_size,
            }
            if getattr(self.model.config, "num_key_value_heads", False):
                decoder_attribute_replacement["num_key_value_heads"] = self.model.config.num_key_value_heads // sp_size
            policy["CoreAttention"] = ModulePolicyDescription(
                attribute_replacement=decoder_attribute_replacement,
            )

        if self.shard_config.enable_tensor_parallelism:
            assert (
                self.model.config.num_attention_heads % self.shard_config.tensor_parallel_size == 0
            ), f"num_attention_heads {self.model.config.num_attention_heads} should be divisible by tensor_parallel_size {self.shard_config.tensor_parallel_size}"
            attn_kwargs = {
                "self_attention.qkv_hidden_size": (
                    self.model.config.kv_channels * self.model.config.num_attention_heads * 3
                )
                // self.shard_config.tensor_parallel_size,
            }
            if self.model.config.multi_query_attention:
                assert (
                    self.model.config.multi_query_group_num % self.shard_config.tensor_parallel_size == 0
                ), f"multi_query_group_num {self.model.config.multi_query_group_num} should be divisible by tensor_parallel_size {self.shard_config.tensor_parallel_size}"
                attn_kwargs["self_attention.num_multi_query_groups_per_partition"] = (
                    self.model.config.multi_query_group_num // self.shard_config.tensor_parallel_size
                )
                attn_kwargs["self_attention.qkv_hidden_size"] = (
                    self.model.config.kv_channels * self.model.config.num_attention_heads
                    + 2 * self.model.config.kv_channels * self.model.config.multi_query_group_num
                ) // self.shard_config.tensor_parallel_size
            policy["GLMBlock"] = ModulePolicyDescription(
                attribute_replacement={
                    "self_attention.num_attention_heads_per_partition": self.model.config.num_attention_heads
                    // self.shard_config.tensor_parallel_size,
                    "self_attention.projection_size": (
                        self.model.config.kv_channels * self.model.config.num_attention_heads
                    )
                    // self.shard_config.tensor_parallel_size,
                    "self_attention.core_attention.num_attention_heads_per_partition": self.model.config.num_attention_heads
                    // self.shard_config.tensor_parallel_size,
                    "self_attention.core_attention.hidden_size_per_partition": self.model.config.kv_channels
                    * self.model.config.num_attention_heads
                    // self.shard_config.tensor_parallel_size,
                    **attn_kwargs,
                },
                param_replacement=[],
                sub_module_replacement=[
                    SubModuleReplacementDescription(
                        suffix="self_attention.query_key_value",
                        target_module=col_nn.Linear1D_Col,
                        kwargs={
                            "seq_parallel_mode": sp_mode,
                            "seq_parallel_dim": 0,
<<<<<<< HEAD
                            "overlap": overlap,
=======
>>>>>>> 2f583c15
                            "fp8_communication": self.shard_config.fp8_communication,
                        },
                    ),
                    SubModuleReplacementDescription(
                        suffix="self_attention.dense",
                        target_module=col_nn.Linear1D_Row,
                        kwargs={
                            "seq_parallel_mode": sp_mode,
                            "seq_parallel_dim": 0,
                            "fp8_communication": self.shard_config.fp8_communication,
                        },
                    ),
                    SubModuleReplacementDescription(
                        suffix="self_attention.core_attention.attention_dropout",
                        target_module=col_nn.DropoutForParallelInput,
                    ),
                ],
            )

        if embedding_cls is not None:
            self.append_or_create_submodule_replacement(
                description=[
                    SubModuleReplacementDescription(
                        suffix="embedding.word_embeddings",
                        target_module=embedding_cls,
                        kwargs=(
                            {
                                "make_vocab_size_divisible_by": self.shard_config.make_vocab_size_divisible_by,
                                "fp8_communication": self.shard_config.fp8_communication,
                            }
                            if self.shard_config.enable_tensor_parallelism
                            else {"make_vocab_size_divisible_by": self.shard_config.make_vocab_size_divisible_by}
                        ),
                    ),
                ],
                policy=policy,
                target_key="ChatGLMModel",
            )
        # optimization configuration
        self.append_or_create_submodule_replacement(
            description=[
                SubModuleReplacementDescription(
                    suffix="input_layernorm",
                    target_module=norm_cls,
                    kwargs={"sp_partial_derived": sp_partial_derived},
                ),
                SubModuleReplacementDescription(
                    suffix="post_attention_layernorm",
                    target_module=norm_cls,
                    kwargs={"sp_partial_derived": sp_partial_derived},
                ),
            ],
            policy=policy,
            target_key="GLMBlock",
        )

        if self.model.config.post_layer_norm:
            self.append_or_create_submodule_replacement(
                description=[
                    SubModuleReplacementDescription(
                        suffix="encoder.final_layernorm",
                        target_module=norm_cls,
                    )
                ],
                policy=policy,
                target_key="ChatGLMModel",
            )

        # use flash attention
        if self.shard_config.enable_flash_attention:
            self.append_or_create_method_replacement(
                description={
                    "forward": get_flash_core_attention_forward(),
                },
                policy=policy,
                target_key="CoreAttention",
            )

        # use sequence parallel
        if self.shard_config.enable_sequence_parallelism:
            self.append_or_create_method_replacement(
                description={
                    "forward": get_chatglm_sequence_parallel_attention_forward(
                        self.shard_config, sp_mode, sp_size, sp_group
                    ),
                },
                policy=policy,
                target_key="SelfAttention",
            )
            if self.pipeline_stage_manager is None:
                self.append_or_create_method_replacement(
                    description={
                        "forward": get_chatglm_sequence_parallel_forward_fn(
                            self.shard_config, sp_mode, sp_size, sp_group
                        )
                    },
                    policy=policy,
                    target_key="ChatGLMModel",
                )

        # use jit fused operator
        if self.shard_config.enable_jit_fused:
            self.append_or_create_method_replacement(
                description={
                    "forward": get_jit_fused_glm_block_forward(),
                    "dropout_add": get_jit_fused_dropout_add_func(),
                },
                policy=policy,
                target_key="GLMBlock",
            )

        return policy

    def postprocess(self):
        return self.model

    def get_held_layers(self) -> List[nn.Module]:
        """Get pipeline layers for current stage."""
        assert self.pipeline_stage_manager is not None

        if self.model.__class__.__name__ == "ChatGLMModel":
            module = self.model
        else:
            module = self.model.transformer
        stage_manager = self.pipeline_stage_manager

        held_layers = []
        layers_per_stage = stage_manager.distribute_layers(module.num_layers)
        if stage_manager.is_first_stage():
            held_layers.append(module.embedding)
        start_idx, end_idx = stage_manager.get_stage_index(layers_per_stage)
        held_layers.extend(module.encoder.layers[start_idx:end_idx])
        if stage_manager.is_last_stage():
            if module.encoder.post_layer_norm:
                held_layers.append(module.encoder.final_layernorm)

        # rotary_pos_emb is needed for all stages
        held_layers.append(module.rotary_pos_emb)

        return held_layers

    def set_pipeline_forward(self, model_cls: nn.Module, new_forward: Callable, policy: Dict) -> None:
        """If under pipeline parallel setting, replacing the original forward method of huggingface
        to customized forward method, and add this changing to policy."""
        if not self.pipeline_stage_manager:
            raise ValueError("set_pipeline_forward method can only be called when pipeline parallel is enabled.")
        stage_manager = self.pipeline_stage_manager
        if self.model.__class__.__name__ == "ChatGLMModel":
            module = self.model
        else:
            module = self.model.transformer

        layers_per_stage = stage_manager.distribute_layers(module.num_layers)
        stage_index = stage_manager.get_stage_index(layers_per_stage)
        method_replacement = {
            "forward": partial(
                new_forward,
                stage_manager=stage_manager,
                stage_index=stage_index,
                shard_config=self.shard_config,
            )
        }
        self.append_or_create_method_replacement(description=method_replacement, policy=policy, target_key=model_cls)


class ChatGLMModelPolicy(ChatGLMPolicy):
    def module_policy(self):
        pass

        policy = super().module_policy()

        if self.pipeline_stage_manager is not None:
            self.set_pipeline_forward(
                model_cls="ChatGLMModel",
                new_forward=ChatGLMPipelineForwards.chatglm_model_forward,
                policy=policy,
            )
        return policy

    def get_held_layers(self) -> List[nn.Module]:
        return super().get_held_layers()

    def get_shared_params(self) -> List[Dict[int, Tensor]]:
        """No shared params in ChatGLMModel."""
        return []


class ChatGLMForConditionalGenerationPolicy(ChatGLMModelPolicy):
    def module_policy(self):
        policy = super().module_policy()

        if self.pipeline_stage_manager is not None:
            self.set_pipeline_forward(
                model_cls="ChatGLMForConditionalGeneration",
                new_forward=ChatGLMPipelineForwards.chatglm_for_conditional_generation_forward,
                policy=policy,
            )
        return policy

    def get_held_layers(self) -> List[nn.Module]:
        held_layers = super().get_held_layers()
        if self.pipeline_stage_manager.is_last_stage():
            held_layers.append(self.model.transformer.output_layer)
        return held_layers

    def get_shared_params(self) -> List[Dict[int, Tensor]]:
        """No shared params in ChatGLMForConditionalGenerationModel."""
        return []<|MERGE_RESOLUTION|>--- conflicted
+++ resolved
@@ -126,10 +126,6 @@
                         kwargs={
                             "seq_parallel_mode": sp_mode,
                             "seq_parallel_dim": 0,
-<<<<<<< HEAD
-                            "overlap": overlap,
-=======
->>>>>>> 2f583c15
                             "fp8_communication": self.shard_config.fp8_communication,
                         },
                     ),
