import colossalai.shardformer.layer as col_nn

from ..modeling.blip2 import (
    forward_fn,
    get_blip2_flash_attention_forward,
    get_jit_fused_blip2_mlp_forward,
    get_jit_fused_blip2_QFormer_output_forward,
    get_jit_fused_blip2_QFormer_self_output_forward,
)
from ..modeling.jit import get_jit_fused_dropout_add_func
from .base_policy import ModulePolicyDescription, Policy, SubModuleReplacementDescription

__all__ = ["BlipPolicy", "BlipModelPolicy"]


class BlipPolicy(Policy):
    def config_sanity_check(self):
        pass

    def preprocess(self):
        self.tie_weight = self.tie_weight_check()
        self.enable_bias_gelu_fused = (
            self.shard_config.enable_jit_fused and self.model.config.vision_config.hidden_act == "gelu"
        )
        return self.model

    def module_policy(self):
        from transformers.models.blip_2.modeling_blip_2 import (
            Blip2Attention,
            Blip2EncoderLayer,
            Blip2MLP,
            Blip2QFormerLayer,
            Blip2QFormerModel,
            Blip2QFormerOutput,
            Blip2QFormerSelfOutput,
            Blip2VisionModel,
        )
        from transformers.models.opt.modeling_opt import OPTDecoderLayer, OPTForCausalLM

        policy = {}

        embedding_cls = None
        if self.shard_config.enable_tensor_parallelism:
            embedding_cls = col_nn.VocabParallelEmbedding1D
        else:
            if self.tie_weight:
                embedding_cls = col_nn.PaddingEmbedding

        if self.shard_config.enable_fused_normalization:
            norm_cls = col_nn.FusedLayerNorm
        else:
            norm_cls = col_nn.LayerNorm

        if self.shard_config.enable_tensor_parallelism:
            assert (
                self.model.config.vision_config.num_attention_heads % self.shard_config.tensor_parallel_size == 0
            ), f"The number of attention heads must be divisible by tensor parallel size."
            policy[Blip2EncoderLayer] = ModulePolicyDescription(
                attribute_replacement={
                    "self_attn.num_heads": self.model.config.vision_config.num_attention_heads
                    // self.shard_config.tensor_parallel_size,
                    "self_attn.embed_dim": self.model.config.vision_config.hidden_size
                    // self.shard_config.tensor_parallel_size,
                },
                sub_module_replacement=[
                    SubModuleReplacementDescription(
                        suffix="self_attn.dropout",
                        target_module=col_nn.DropoutForParallelInput,
                    ),
                    SubModuleReplacementDescription(
                        suffix="self_attn.qkv",
                        target_module=col_nn.FusedLinear1D_Col,
                        kwargs={
<<<<<<< HEAD
                            "n_fused": 3,
=======
                            "split_sizes": [self.model.config.vision_config.hidden_size] * 3,
>>>>>>> 2f583c15
                            "fp8_communication": self.shard_config.fp8_communication,
                        },
                    ),
                    SubModuleReplacementDescription(
                        suffix="self_attn.projection",
                        target_module=col_nn.Linear1D_Row,
                        kwargs={
                            "fp8_communication": self.shard_config.fp8_communication,
                        },
                    ),
                    SubModuleReplacementDescription(
                        suffix="mlp.fc1",
                        target_module=col_nn.Linear1D_Col,
                        kwargs={
                            "skip_bias_add": self.enable_bias_gelu_fused,
                            "fp8_communication": self.shard_config.fp8_communication,
                        },
                    ),
                    SubModuleReplacementDescription(
                        suffix="mlp.fc2",
                        target_module=col_nn.Linear1D_Row,
                        kwargs={
                            "fp8_communication": self.shard_config.fp8_communication,
                        },
                    ),
                ],
            )

            policy[Blip2QFormerModel] = ModulePolicyDescription(
                sub_module_replacement=[
                    SubModuleReplacementDescription(
                        suffix="dropout",
                        target_module=col_nn.DropoutForParallelInput,
                    ),
                ]
            )

            policy[Blip2QFormerLayer] = ModulePolicyDescription(
                attribute_replacement={
                    "attention.attention.num_attention_heads": self.model.config.qformer_config.num_attention_heads
                    // self.shard_config.tensor_parallel_size,
                    "attention.attention.all_head_size": self.model.config.qformer_config.hidden_size
                    // self.shard_config.tensor_parallel_size,
                    "crossattention.attention.num_attention_heads": self.model.config.qformer_config.num_attention_heads
                    // self.shard_config.tensor_parallel_size,
                    "crossattention.attention.all_head_size": self.model.config.qformer_config.hidden_size
                    // self.shard_config.tensor_parallel_size,
                },
                sub_module_replacement=[
                    SubModuleReplacementDescription(
                        suffix="attention.attention.query",
                        target_module=col_nn.Linear1D_Col,
                        kwargs={
                            "fp8_communication": self.shard_config.fp8_communication,
                        },
                    ),
                    SubModuleReplacementDescription(
                        suffix="attention.attention.key",
                        target_module=col_nn.Linear1D_Col,
                        kwargs={
                            "fp8_communication": self.shard_config.fp8_communication,
                        },
                    ),
                    SubModuleReplacementDescription(
                        suffix="attention.attention.value",
                        target_module=col_nn.Linear1D_Col,
                        kwargs={
                            "fp8_communication": self.shard_config.fp8_communication,
                        },
                    ),
                    SubModuleReplacementDescription(
                        suffix="attention.attention.dropout",
                        target_module=col_nn.DropoutForParallelInput,
                    ),
                    SubModuleReplacementDescription(
                        suffix="attention.output.dense",
                        target_module=col_nn.Linear1D_Row,
                        kwargs={
                            "fp8_communication": self.shard_config.fp8_communication,
                        },
                    ),
                    SubModuleReplacementDescription(
                        suffix="attention.output.dropout",
                        target_module=col_nn.DropoutForParallelInput,
                    ),
                    SubModuleReplacementDescription(
                        suffix="crossattention.attention.query",
                        target_module=col_nn.Linear1D_Col,
                        kwargs={
                            "fp8_communication": self.shard_config.fp8_communication,
                        },
                    ),
                    SubModuleReplacementDescription(
                        suffix="crossattention.attention.key",
                        target_module=col_nn.Linear1D_Col,
                        kwargs={
                            "fp8_communication": self.shard_config.fp8_communication,
                        },
                    ),
                    SubModuleReplacementDescription(
                        suffix="crossattention.attention.value",
                        target_module=col_nn.Linear1D_Col,
                        kwargs={
                            "fp8_communication": self.shard_config.fp8_communication,
                        },
                    ),
                    SubModuleReplacementDescription(
                        suffix="crossattention.attention.dropout",
                        target_module=col_nn.DropoutForParallelInput,
                    ),
                    SubModuleReplacementDescription(
                        suffix="crossattention.output.dense",
                        target_module=col_nn.Linear1D_Row,
                        kwargs={
                            "fp8_communication": self.shard_config.fp8_communication,
                        },
                    ),
                    SubModuleReplacementDescription(
                        suffix="crossattention.output.dropout",
                        target_module=col_nn.DropoutForParallelInput,
                    ),
                    SubModuleReplacementDescription(
                        suffix="intermediate_query.dense",
                        target_module=col_nn.Linear1D_Col,
                        kwargs={
                            "fp8_communication": self.shard_config.fp8_communication,
                        },
                    ),
                    SubModuleReplacementDescription(
                        suffix="output_query.dense",
                        target_module=col_nn.Linear1D_Row,
                        kwargs={
                            "fp8_communication": self.shard_config.fp8_communication,
                        },
                    ),
                    SubModuleReplacementDescription(
                        suffix="output_query.dropout",
                        target_module=col_nn.DropoutForParallelInput,
                    ),
                ],
            )

            policy[OPTDecoderLayer] = ModulePolicyDescription(
                attribute_replacement={
                    "self_attn.embed_dim": self.model.config.text_config.hidden_size
                    // self.shard_config.tensor_parallel_size,
                    "self_attn.num_heads": self.model.config.text_config.num_attention_heads
                    // self.shard_config.tensor_parallel_size,
                },
                sub_module_replacement=[
                    SubModuleReplacementDescription(
                        suffix="self_attn.q_proj",
                        target_module=col_nn.Linear1D_Col,
                        kwargs={
                            "fp8_communication": self.shard_config.fp8_communication,
                        },
                    ),
                    SubModuleReplacementDescription(
                        suffix="self_attn.k_proj",
                        target_module=col_nn.Linear1D_Col,
                        kwargs={
                            "fp8_communication": self.shard_config.fp8_communication,
                        },
                    ),
                    SubModuleReplacementDescription(
                        suffix="self_attn.v_proj",
                        target_module=col_nn.Linear1D_Col,
                        kwargs={
                            "fp8_communication": self.shard_config.fp8_communication,
                        },
                    ),
                    SubModuleReplacementDescription(
                        suffix="self_attn.out_proj",
                        target_module=col_nn.Linear1D_Row,
                        kwargs={
                            "fp8_communication": self.shard_config.fp8_communication,
                        },
                    ),
                    SubModuleReplacementDescription(
                        suffix="fc1",
                        target_module=col_nn.Linear1D_Col,
                        kwargs={
                            "fp8_communication": self.shard_config.fp8_communication,
                        },
                    ),
                    SubModuleReplacementDescription(
                        suffix="fc2",
                        target_module=col_nn.Linear1D_Row,
                        kwargs={
                            "fp8_communication": self.shard_config.fp8_communication,
                        },
                    ),
                ],
            )

            policy[Blip2Attention] = ModulePolicyDescription(method_replacement={"forward": forward_fn()})
            if self.enable_bias_gelu_fused:
                self.append_or_create_method_replacement(
                    description={
                        "forward": get_jit_fused_blip2_mlp_forward(),
                    },
                    policy=policy,
                    target_key=Blip2MLP,
                )

        if embedding_cls is not None:
            self.append_or_create_submodule_replacement(
                description=[
                    SubModuleReplacementDescription(
                        suffix="model.decoder.embed_tokens",
                        target_module=embedding_cls,
                        kwargs=(
                            {
                                "make_vocab_size_divisible_by": self.shard_config.make_vocab_size_divisible_by,
                                "fp8_communication": self.shard_config.fp8_communication,
                            }
                            if self.shard_config.enable_tensor_parallelism
                            else {"make_vocab_size_divisible_by": self.shard_config.make_vocab_size_divisible_by}
                        ),
                    ),
                ],
                policy=policy,
                target_key=OPTForCausalLM,
            )

        if self.shard_config.enable_tensor_parallelism:
            self.append_or_create_submodule_replacement(
                description=[
                    SubModuleReplacementDescription(
                        suffix="lm_head",
                        target_module=col_nn.VocabParallelLMHead1D,
                        kwargs={
                            "gather_output": True,
                            "make_vocab_size_divisible_by": self.shard_config.make_vocab_size_divisible_by,
                            "fp8_communication": self.shard_config.fp8_communication,
                        },
                    ),
                ],
                policy=policy,
                target_key=OPTForCausalLM,
            )
        else:
            self.append_or_create_submodule_replacement(
                description=[
                    SubModuleReplacementDescription(
                        suffix="lm_head",
                        target_module=col_nn.PaddingLMHead,
                        kwargs={"make_vocab_size_divisible_by": self.shard_config.make_vocab_size_divisible_by},
                    ),
                ],
                policy=policy,
                target_key=OPTForCausalLM,
            )
        # optimization configuration
        # Handle Blip2EncoderLayer layer
        self.append_or_create_submodule_replacement(
            description=[
                SubModuleReplacementDescription(
                    suffix="layer_norm1",
                    target_module=norm_cls,
                ),
                SubModuleReplacementDescription(
                    suffix="layer_norm2",
                    target_module=norm_cls,
                ),
            ],
            policy=policy,
            target_key=Blip2EncoderLayer,
        )

        # handle Blip2VisionModel layer
        self.append_or_create_submodule_replacement(
            description=[
                SubModuleReplacementDescription(
                    suffix="post_layernorm",
                    target_module=norm_cls,
                )
            ],
            policy=policy,
            target_key=Blip2VisionModel,
        )

        # handle Blip2VisionModel layer
        self.append_or_create_submodule_replacement(
            description=[
                SubModuleReplacementDescription(
                    suffix="layernorm",
                    target_module=norm_cls,
                )
            ],
            policy=policy,
            target_key=Blip2QFormerModel,
        )

        # handle Blip2QFormerLayer layer
        self.append_or_create_submodule_replacement(
            description=[
                SubModuleReplacementDescription(
                    suffix="attention.output.LayerNorm",
                    target_module=norm_cls,
                ),
                SubModuleReplacementDescription(
                    suffix="crossattention.output.LayerNorm",
                    target_module=norm_cls,
                ),
                SubModuleReplacementDescription(
                    suffix="output_query.LayerNorm",
                    target_module=norm_cls,
                ),
            ],
            policy=policy,
            target_key=Blip2QFormerLayer,
        )

        # handle OPTForCausalLM layer
        self.append_or_create_submodule_replacement(
            description=[
                SubModuleReplacementDescription(
                    suffix="model.decoder.final_layer_norm",
                    target_module=norm_cls,
                )
            ],
            policy=policy,
            target_key=OPTForCausalLM,
        )

        # handle OPTDecoderLayer layer
        self.append_or_create_submodule_replacement(
            description=[
                SubModuleReplacementDescription(
                    suffix="self_attn_layer_norm",
                    target_module=norm_cls,
                ),
                SubModuleReplacementDescription(
                    suffix="final_layer_norm",
                    target_module=norm_cls,
                ),
            ],
            policy=policy,
            target_key=OPTDecoderLayer,
        )

        # use flash attention
        if self.shard_config.enable_flash_attention:
            self.append_or_create_method_replacement(
                description={
                    "forward": get_blip2_flash_attention_forward(),
                },
                policy=policy,
                target_key=Blip2Attention,
            )

        # use jit operator
        if self.shard_config.enable_jit_fused:
            self.append_or_create_method_replacement(
                description={
                    "forward": get_jit_fused_blip2_QFormer_self_output_forward(),
                    "dropout_add": get_jit_fused_dropout_add_func(),
                },
                policy=policy,
                target_key=Blip2QFormerSelfOutput,
            )
            self.append_or_create_method_replacement(
                description={
                    "forward": get_jit_fused_blip2_QFormer_output_forward(),
                    "dropout_add": get_jit_fused_dropout_add_func(),
                },
                policy=policy,
                target_key=Blip2QFormerOutput,
            )

        return policy

    def postprocess(self):
        return self.model


# Blip2Model
class Blip2ModelPolicy(BlipPolicy):
    def __init__(self) -> None:
        super().__init__()


# Blip2ForConditionalGeneration
class Blip2ForConditionalGenerationPolicy(BlipPolicy):
    def __init__(self) -> None:
        super().__init__()<|MERGE_RESOLUTION|>--- conflicted
+++ resolved
@@ -71,11 +71,7 @@
                         suffix="self_attn.qkv",
                         target_module=col_nn.FusedLinear1D_Col,
                         kwargs={
-<<<<<<< HEAD
-                            "n_fused": 3,
-=======
                             "split_sizes": [self.model.config.vision_config.hidden_size] * 3,
->>>>>>> 2f583c15
                             "fp8_communication": self.shard_config.fp8_communication,
                         },
                     ),
