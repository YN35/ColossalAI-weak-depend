#!/usr/bin/env python
# -*- encoding: utf-8 -*-

import math
from typing import Callable, List, Optional, Tuple, Union

import torch
import torch.distributed as dist
import torch.nn as nn
import torch.nn.functional as F
from torch import Tensor
from torch.distributed import ProcessGroup
from torch.nn.parameter import Parameter

from colossalai.lazy import LazyInitContext
from colossalai.nn import init as init
from colossalai.nn.layer.utils import divide
from colossalai.tensor.d_tensor.api import (
    customized_distributed_tensor_to_existing_param,
    distribute_tensor_with_customization,
    is_customized_distributed_tensor,
    is_distributed_tensor,
    shard_rowwise,
    sharded_tensor_to_existing_param,
)

from ._operation import (
    linear_gather_forward_reducescatter_backward,
    linear_reducescatter_forward_gather_backward,
    linear_with_async_comm,
    matmul_gather_forward_reducescatter_backward,
    matmul_with_async_comm,
    reduce_forward,
    reducescatter_forward_gather_backward,
    split_forward_gather_backward,
)
from .parallel_module import ParallelModule
from .utils import create_randomizer_with_offset, is_share_sp_tp

__all__ = ["FusedLinear1D_Col", "FusedLinear1D_Row", "GPT2FusedLinearConv1D_Col", "GPT2FusedLinearConv1D_Row"]

# ====================================
# For GPT Only
# ====================================


def split_fused_qkv_in_gpt2_style(
    qkv: torch.Tensor, split_sizes: List[int], process_group: ProcessGroup, is_transposed: bool = False
):
    """
    The fused qkv tensor looks like [Q1, Q2, K1, K2, V1, V2], this function will split them into [Q1, K1, V1] and [Q2, K2, V2].

    Args:
        qkv (torch.Tensor): The fused qkv tensor.
        split_sizes (List[int]): The sizes of the split tensor.
        process_group (ProcessGroup): The process group for distributed communication.
        is_transposed (bool): generally the tensor is the shape of (out_features, in_features). Set this to True if the tensor is in the shape (in_features, out_features).
    """
    # get the number of slice for the fused qkv
    rank = dist.get_rank(group=process_group)
    world_size = dist.get_world_size(group=process_group)
    order = torch.arange(world_size * len(split_sizes))
    new_split_sizes = []
    for sz in split_sizes:
        assert sz % world_size == 0, f"size {sz} is not divisible by world_size {world_size}"
        new_split_sizes.extend([sz // world_size] * world_size)

    # split the fused qkv
    # from
    # [Q, K, V]
    # to
    # [Q1, Q2, K1, K2, V1, V2]
    if is_transposed:
        weight_chunks = torch.split(qkv, new_split_sizes, dim=-1)
    else:
        weight_chunks = torch.split(qkv, new_split_sizes, dim=0)

    # rearrange the slice into the final order
    # from
    # [Q1, Q2, K1, K2, V1, V2]
    # to
    # [Q1, K1, V1], [Q2, K2, V2]
    weight_chunks_of_current_rank = [weight_chunks[i] for i in order[rank::world_size]]

    if is_transposed:
        weight_of_current_rank = torch.cat(weight_chunks_of_current_rank, dim=-1)
    else:
        weight_of_current_rank = torch.cat(weight_chunks_of_current_rank, dim=0)
    return weight_of_current_rank


def gather_fused_qkv_in_gpt2_style(
    qkv: torch.Tensor, split_sizes: List[int], process_group: ProcessGroup, is_transposed: bool = False
):
    """
    The splitted qkv tensor looks like [Q1, K1, V1] and [Q2, K2, V2], this function will gather them into [Q1, Q2, K1, K2, V1, V2].

    Args:
        qkv (torch.Tensor): The fused qkv tensor.
        split_sizes (List[int]): The sizes of the split tensor.
        process_group (ProcessGroup): The process group for distributed communication.
        is_transposed (bool): generally the tensor is the shape of (out_features, in_features). Set this to True if the tensor is in the shape (in_features, out_features).
    """
    world_size = dist.get_world_size(group=process_group)
    new_split_sizes = []
    for sz in split_sizes:
        assert sz % world_size == 0, f"size {sz} is not divisible by world_size {world_size}"
        new_split_sizes.append(sz // world_size)
    new_split_sizes = new_split_sizes * world_size

    # gather the tensors
    # from
    # [Q1, K1, V1], [Q2, K2, V2]
    # to
    # [Q1, K1, V1, Q2, K2, V2]
    origin_device = qkv.device
    qkv = qkv.cuda()
    gather_list = [torch.zeros_like(qkv) for _ in range(world_size)]
    dist.all_gather(gather_list, qkv, group=process_group)

    if is_transposed:
        gather_weight = torch.cat(gather_list, dim=-1)
    else:
        gather_weight = torch.cat(gather_list, dim=0)
    gather_weight = gather_weight.to(origin_device)
    qkv = qkv.to(origin_device)

    # rearrange the tensor slices
    # from
    # [Q1, K1, V1, Q2, K2, V2]
    # to
    # [Q1, Q2, K1, K2, V1, V2]
    if is_transposed:
        weight_chunks = torch.split(gather_weight, new_split_sizes, dim=-1)
    else:
        weight_chunks = torch.split(gather_weight, new_split_sizes, dim=0)

    reordered_chunk_list = []
    for i in range(len(split_sizes)):
        reordered_chunk_list.extend(weight_chunks[i :: len(split_sizes)])

    if is_transposed:
        reordered_gather_weight = torch.cat(reordered_chunk_list, dim=-1)
    else:
        reordered_gather_weight = torch.cat(reordered_chunk_list, dim=0)
    return reordered_gather_weight


class _SplitForwardGatherBackwardFusedQKV(torch.autograd.Function):
    @staticmethod
    def forward(ctx, qkv: torch.Tensor, split_sizes: List[int], process_group: ProcessGroup):
        ctx.split_sizes = split_sizes
        ctx.process_group = process_group
        return split_fused_qkv_in_gpt2_style(qkv, split_sizes, process_group, is_transposed=True)

    @staticmethod
    def backward(ctx, grad_output):
        grad_output = gather_fused_qkv_in_gpt2_style(
            grad_output, ctx.split_sizes, ctx.process_group, is_transposed=True
        )
        return grad_output, None, None


def split_forward_gather_backward_fused_qkv(qkv: torch.Tensor, split_sizes: List[int], process_group: ProcessGroup):
    return _SplitForwardGatherBackwardFusedQKV.apply(qkv, split_sizes, process_group)


class _GatherForwardSplitBackwardFusedQKV(torch.autograd.Function):
    @staticmethod
    def forward(ctx, qkv: torch.Tensor, split_sizes: List[int], process_group: ProcessGroup):
        ctx.split_sizes = split_sizes
        ctx.process_group = process_group
        return gather_fused_qkv_in_gpt2_style(qkv, split_sizes, process_group, is_transposed=True)

    @staticmethod
    def backward(ctx, grad_output):
        grad_output = split_fused_qkv_in_gpt2_style(grad_output, ctx.split_sizes, ctx.process_group, is_transposed=True)
        return grad_output, None, None


def gather_forward_split_backward_fused_qkv(qkv: torch.Tensor, split_sizes: List[int], process_group: ProcessGroup):
    return _GatherForwardSplitBackwardFusedQKV.apply(qkv, split_sizes, process_group)


class GPT2FusedLinearConv1D_Col(ParallelModule):
    r"""Linear layer with column parallelism.

    The linear layer is defined as :math:`Y = XA + b`. A is parallelized along
    its second dimension as :math:`A = [A_1, ..., A_p]`. This layer is used to fit `Conv1D` layer (Fused QKV) in gpt2 of huggingface.

    Args:
        in_features (int): size of each input sample.
        out_features (int): size of each output sample.
        split_sizes (List[int]): The sizes of the split tensor.
        bias (bool, optional): If set to ``False``, the layer will not learn an additive bias, defaults to ``True``.
        dtype (`torch.dtype`): The dtype of parameters, defaults to None.
        device (`torch.device`): The device of parameters, defaults to None.
        process_group (`torch.distributed.ProcessGroup`): The process group to be used for weight sharding and communication, defaults to None.
        seq_parallel_mode (str): If set to ``None``, it will not use sequence parallel, otherwise will use corresponding mode of sequence parallel, defaults to None.
        gather_output (bool, optional): If true, call all-gather on output and make Y available
                    to all GPUs, otherwise, every GPU will have its output
                    which is :math:`Y_i = XA_i`, defaults to False
        skip_bias_add (bool): If set to ``True``, it will skip bias add for linear layer,
            which is preserved for kernel fusion, defaults to False
        weight_initializer (`typing.Callable`):
            The initializer of weight, defaults to kaiming uniform initializer.
        bias_initializer (`typing.Callable`):
            The initializer of bias, defaults to xavier uniform initializer.

    More details about ``initializer`` please refer to
    `init <https://github.com/hpcaitech/ColossalAI/blob/main/colossalai/nn/init.py>`_.
    """

    def __init__(
        self,
        in_features: int,
        out_features: int,
        split_sizes: List[int],
        bias: bool = True,
        dtype: torch.dtype = None,
        device: torch.device = None,
        process_group: ProcessGroup = None,
        gather_output: bool = False,
        seq_parallel_mode: str = None,
        skip_bias_add: bool = False,
        weight: Optional[Parameter] = None,
        bias_: Optional[Parameter] = None,
        weight_initializer: Callable = init.kaiming_uniform_(a=math.sqrt(5)),
        bias_initializer: Callable = init.xavier_uniform_(a=1, scale=1),
        fp8_communication: bool = False,
    ):
        super().__init__()

        # Keep input parameters
        self.in_features = in_features
        self.out_features = out_features
        self.gather_output = gather_output
        self.seq_parallel_mode = seq_parallel_mode
        self.skip_bias_add = skip_bias_add
        self.device = device
        self.split_sizes = split_sizes
        self.process_group = process_group
<<<<<<< HEAD
        self.async_communication = async_communication
        self.fp8_communication = fp8_communication
=======
        self.fp8_communication = fp8_communication

        assert (
            sum(split_sizes) == out_features
        ), f"The sum of split_sizes({sum(split_sizes)}) should be equal to out_features({out_features})."
>>>>>>> 2f583c15

        if skip_bias_add and not bias:
            raise ValueError("cannot skip bias addition if bias is None")

        # offset the seed with randomizer index and rank
        seed = torch.random.initial_seed()
        self.randomizer = create_randomizer_with_offset(seed, process_group=self.process_group)

        # sanity check
        if weight is not None:
            assert not bias or bias_ is not None, "bias_ must be provided if bias is True when weight is not None"
        else:
            assert bias_ is None, "bias_ must be None if weight is None"

        # Parameters.
        if weight is None:
            # Initialize weight.
            factory_kwargs = {"device": device, "dtype": dtype}
            self.weight = Parameter(torch.empty(self.in_features, self.out_features, **factory_kwargs))
        else:
            weight.data = weight.data.to(device=device, dtype=dtype)
            self.weight = weight

        def shard_fn(tensor):
            return split_fused_qkv_in_gpt2_style(tensor, self.split_sizes, self.process_group, True)

        def gather_fn(tensor):
            return gather_fused_qkv_in_gpt2_style(tensor, self.split_sizes, self.process_group, True)

        if not is_customized_distributed_tensor(self.weight):
            with torch.no_grad():
                sharded_weight = distribute_tensor_with_customization(self.weight.data, shard_fn, gather_fn)
            customized_distributed_tensor_to_existing_param(sharded_weight, self.weight)

        if bias:
            if bias_ is None:
                self.bias = Parameter(torch.empty(self.out_features, **factory_kwargs))
            else:
                bias_.data = bias_.data.to(device=device, dtype=dtype)
                self.bias = bias_
            if not is_customized_distributed_tensor(self.bias):
                with torch.no_grad():
                    sharded_bias = distribute_tensor_with_customization(self.bias.data, shard_fn, gather_fn)
                customized_distributed_tensor_to_existing_param(sharded_bias, self.bias)
        else:
            self.bias = None

        if weight is None:
            # init weights
            self.reset_parameters(weight_initializer, bias_initializer)

    @staticmethod
    def from_native_module(
        module: nn.Module,
        process_group: Union[ProcessGroup, List[ProcessGroup]],
        split_sizes: List[int],
        *args,
        **kwargs,
    ) -> ParallelModule:
        r"""
        Convert a huggingface layer `Conv1D` in gpt2 to a parallelized linear layer.

        Args:
            module (`nn.Linear`): The module to be converted.
            process_group (`Union[ProcessGroup, List[ProcessGroup]]`): The process group to be used for weight sharding and communication.
            split_sizes (List[int]): The sizes of the split tensor. In GPT2, Q,K,V are fused in one weight.
        """
        LazyInitContext.materialize(module)
        # get the attributes
        in_features = module.weight.shape[0]
        out_features = module.weight.shape[1]
        bias = module.bias is not None
        device = module.weight.device

        # ensure only one process group is passed
        if isinstance(process_group, (list, tuple)):
            assert len(process_group) == 1, f"Expected only one process group, got {len(process_group)}."
            process_group = process_group[0]

        tp_size = dist.get_world_size(process_group)
        if out_features < tp_size:
            return module

        if out_features % tp_size != 0:
            raise ValueError(
                f"The size of out_features:{out_features} is not integer multiples of tensor parallel size: {tp_size}!"
            )

        linear_1d = GPT2FusedLinearConv1D_Col(
            in_features=in_features,
            out_features=out_features,
            bias=bias,
            device=device,
            process_group=process_group,
            weight=module.weight,
            bias_=module.bias,
            split_sizes=split_sizes,
            *args,
            **kwargs,
        )

        return linear_1d

    def reset_parameters(self, weight_initializer, bias_initializer) -> None:
        with self.randomizer.fork_rng(enable_cpu=True):
            fan_in, fan_out = self.in_features, self.out_features
            weight_initializer(self.weight, fan_in=fan_in, fan_out=fan_out)
            if self.bias is not None:
                bias_initializer(self.bias, fan_in=fan_in)

    def forward(self, input_: Tensor) -> Tuple[Tensor, Tensor]:
        assert (
            input_.shape[-1] == self.weight.shape[0]
        ), "Invalid shapes in Linear1D_Col forward: input={}, weight={}. Expected last dim of input {}.".format(
            input_.shape, self.weight.shape, self.weight.shape[-1]
        )

        # Matrix multiply.
        bias = self.bias if not self.skip_bias_add else None
<<<<<<< HEAD
        if self.seq_parallel_mode == "split_gather":
=======
        if is_share_sp_tp(self.seq_parallel_mode):
>>>>>>> 2f583c15
            input_parallel = input_
            output_parallel = matmul_gather_forward_reducescatter_backward(
                input_parallel,
                self.weight,
                bias,
                self.process_group,
                True,
                1,
<<<<<<< HEAD
                self.overlap,
=======
                ring=self.seq_parallel_mode == "ring",
>>>>>>> 2f583c15
                fp8_communication=self.fp8_communication,
            )
        elif self.seq_parallel_mode is None or self.seq_parallel_mode == "ring_attn":
            # Set up backprop all-reduce.
            input_parallel = input_
<<<<<<< HEAD
            output_parallel = matmul_gather_forward_reducescatter_backward(
                input_parallel,
                self.weight,
                bias,
                self.process_group,
                True,
                1,
                self.overlap,
                True,
                fp8_communication=self.fp8_communication,
            )
        elif self.seq_parallel_mode is None or self.seq_parallel_mode == "ring_attn":
            # Set up backprop all-reduce.
            input_parallel = reduce_backward(input_, self.process_group)
=======
>>>>>>> 2f583c15
            output_parallel = matmul_with_async_comm(
                input_parallel,
                self.weight,
                bias,
                self.process_group,
<<<<<<< HEAD
                self.async_communication,
=======
                True,
>>>>>>> 2f583c15
                fp8_communication=self.fp8_communication,
            )
        else:
            raise NotImplementedError(f"seq_parallel_mode={self.seq_parallel_mode} is not supported!")

        if self.gather_output:
            # All-gather across the partitions.
<<<<<<< HEAD
            output = gather_forward_split_backward(
                output_parallel, dim=-1, process_group=self.process_group, fp8_communication=self.fp8_communication
            )
=======
            output = gather_forward_split_backward_fused_qkv(output_parallel, self.split_sizes, self.process_group)
>>>>>>> 2f583c15
        else:
            output = output_parallel

        if self.skip_bias_add:
            return output, self.bias
        else:
            return output


class GPT2FusedLinearConv1D_Row(ParallelModule):
    r"""Linear layer with row parallelism.
    This layer is used to fit `Conv1D` layer (Fused QKV) in gpt2 of huggingface.

    Args:
        in_features (int): size of each input sample.
        out_features (int): size of each output sample.
        bias (bool, optional): If set to ``False``, the layer will not learn an additive bias, defaults to ``True``.
        dtype (`torch.dtype`): The dtype of parameters, defaults to None.
        parallel_input (bool): If set to ``True``, it's assumed that the input is split, defaults to False.
        skip_bias_add (bool): If set to ``True``, it will skip bias add for linear layer,
        seq_parallel_mode (str): If set to ``None``, it will not use sequence parallel, otherwise will use corresponding mode of sequence parallel, defaults to None.
            which is preserved for kernel fusion, defaults to False
        weight_initializer (:class:`typing.Callable`, optional):
            The initializer of weight, defaults to kaiming uniform initializer.
        bias_initializer (:class:`typing.Callable`, optional):
            The initializer of bias, defaults to xavier uniform initializer.

    More details about ``initializer`` please refer to
    `init <https://github.com/hpcaitech/ColossalAI/blob/main/colossalai/nn/init.py>`_.
    """

    def __init__(
        self,
        in_features: int,
        out_features: int,
        bias: bool = True,
        dtype: torch.dtype = None,
        device: torch.device = None,
        process_group: ProcessGroup = None,
        seq_parallel_mode: str = None,
        parallel_input: bool = True,
        skip_bias_add: bool = False,
        weight: Optional[Parameter] = None,
        bias_: Optional[Parameter] = None,
        weight_initializer: Callable = init.kaiming_uniform_(a=math.sqrt(5)),
        bias_initializer: Callable = init.xavier_uniform_(a=1, scale=1),
        stream_chunk_num: int = 1,
        fp8_communication: bool = False,
    ):
        super().__init__()

        self.stream_chunk_num = stream_chunk_num

        # Keep input parameters
        self.in_features = in_features
        self.out_features = out_features
        self.parallel_input = parallel_input
        self.skip_bias_add = skip_bias_add
        self.process_group = process_group
        self.seq_parallel_mode = seq_parallel_mode
        self.num_partitions = dist.get_world_size(self.process_group)
        self.fp8_communication = fp8_communication

        if skip_bias_add and not bias:
            raise ValueError("cannot skip bias addition if bias is None")

        # offset the seed with randomizer index and rank
        seed = torch.random.initial_seed()
        self.randomizer = create_randomizer_with_offset(seed, process_group=self.process_group)

        # Divide the weight matrix along the last dimension.
        self.input_size_per_partition = divide(in_features, self.num_partitions)

        # sanity check
        if weight is not None:
            assert not bias or bias_ is not None, "bias_ must be provided if bias is True when weight is not None"
        else:
            assert bias_ is None, "bias_ must be None if weight is None"

        # Parameters.
        if weight is None:
            # Initialize weight.
            factory_kwargs = {"device": device, "dtype": dtype}
            self.weight = Parameter(torch.empty(self.in_features, self.out_features, **factory_kwargs))
        else:
            weight.data = weight.data.to(device=device, dtype=dtype)
            self.weight = weight
        if not is_distributed_tensor(self.weight):
            sharded_weight = shard_rowwise(self.weight.data, self.process_group)
            sharded_tensor_to_existing_param(sharded_weight, self.weight)

        if self.stream_chunk_num > 1:
            # TODO() work for inference only
            self.chunk_weight()
        if bias:
            if bias_ is None:
                self.bias = Parameter(torch.empty(self.out_features, **factory_kwargs))
            else:
                bias_.data = bias_.data.to(device=device, dtype=dtype)
                self.bias = bias_
        else:
            self.bias = None

        if weight is None:
            # init weights
            self.reset_parameters(weight_initializer, bias_initializer)

    @staticmethod
    def from_native_module(
        module: nn.Linear, process_group: Union[ProcessGroup, List[ProcessGroup]], *args, **kwargs
    ) -> ParallelModule:
        r"""
        Convert a native PyTorch linear layer to a parallelized linear layer.
        """
        LazyInitContext.materialize(module)
        # get the attributes
        in_features = module.weight.shape[0]
        out_features = module.weight.shape[1]
        bias = module.bias is not None
        device = module.weight.device

        # ensure only one process group is passed
        if isinstance(process_group, (list, tuple)):
            assert len(process_group) == 1, f"Expected only one process group, got {len(process_group)}."
            process_group = process_group[0]

        tp_size = dist.get_world_size(process_group)
        if in_features < tp_size:
            return module

        if in_features % tp_size != 0:
            raise ValueError(
                f"The size of in_features:{in_features} is not integer multiples of tensor parallel size: {tp_size}!"
            )

        linear_1d = GPT2FusedLinearConv1D_Row(
            in_features=in_features,
            out_features=out_features,
            bias=bias,
            device=device,
            process_group=process_group,
            weight=module.weight,
            bias_=module.bias,
            *args,
            **kwargs,
        )

        return linear_1d

    def chunk_weight(self):
        self.weight_list = torch.chunk(self.weight, self.stream_chunk_num, dim=0)

    def reset_parameters(self, weight_initializer, bias_initializer) -> None:
        with self.randomizer.fork_rng(enable_cpu=True):
            fan_in, fan_out = self.in_features, self.out_features
            weight_initializer(self.weight, fan_in=fan_in, fan_out=fan_out)

            if self.bias is not None:
                bias_initializer(self.bias, fan_in=fan_in)
                if self.process_group is None:
                    src_rank = 0
                else:
                    src_rank = dist.distributed_c10d._get_global_rank(self.process_group, 0)

                origin_device = self.bias.device
                self.bias.data = self.bias.cuda()
                dist.broadcast(self.bias, src=src_rank, group=self.process_group)
                self.bias.data = self.bias.to(origin_device)

    def forward(self, input_: Tensor) -> Tensor:
        # Set up backprop all-reduce.
        if self.parallel_input:
            assert (
                input_.shape[-1] == self.weight.shape[0]
            ), "Invalid shapes in Linear1D_Row forward: input={}, weight={}. Expected last dim of input {}.".format(
                input_.shape, self.weight.shape, self.weight.shape[0]
            )
            input_ = input_
        else:
            assert (
                divide(input_.shape[-1], self.num_partitions) == self.weight.shape[0]
            ), "Invalid shapes in Linear1D_Row forward: input={}, weight={}. Expected last dim of input {}.".format(
                input_.shape, self.weight.shape, self.weight.shape[0] * self.num_partitions
            )
            input_ = split_forward_gather_backward(
                input_, dim=-1, process_group=self.process_group, fp8_communication=self.fp8_communication
            )

        if self.stream_chunk_num > 1:
            if self.training:
                raise RuntimeError("use stream_chunk_num=1 in Linear1D_Row for training!")
            with torch.no_grad():
                output_parallel_list = [None for i in range(self.stream_chunk_num)]
                handle_list = []
                for i in range(self.stream_chunk_num):
                    output_parallel_list[i] = torch.matmul(input_, self.weight_list[i])
                    handle = torch.distributed.all_reduce(
                        output_parallel_list[i], group=self.process_group, async_op=True
                    )
                    handle_list.append(handle)
                    # output_parallel_list[i] = reduce_input(output_parallel_list[i], ParallelMode.PARALLEL_1D)
                for handle in handle_list:
                    handle.wait()
                output = torch.cat(output_parallel_list, dim=-1)
        else:
            if self.seq_parallel_mode is None or self.seq_parallel_mode == "ring_attn":
                output_parallel = torch.matmul(input_, self.weight)
                output = reduce_forward(output_parallel, self.process_group, fp8_communication=self.fp8_communication)
<<<<<<< HEAD
            elif self.seq_parallel_mode == "split_gather":
=======
            elif is_share_sp_tp(self.seq_parallel_mode):
>>>>>>> 2f583c15
                output_parallel = torch.matmul(input_, self.weight)
                output = reducescatter_forward_gather_backward(
                    output_parallel,
                    self.process_group,
                    1,
                    self.fp8_communication,
                )
<<<<<<< HEAD
            elif self.seq_parallel_mode == "ring":
                output_parallel = torch.matmul(input_, self.weight)
                output = reducescatter_forward_gather_backward(
                    output_parallel,
                    self.process_group,
                    1,
                )
=======
>>>>>>> 2f583c15
            else:
                raise NotImplementedError(f"seq_parallel_mode={self.seq_parallel_mode} is not supported!")

        if not self.skip_bias_add:
            if self.bias is not None:
                output = output + self.bias
            return output
        else:
            return output, self.bias


# ====================================
# For Fused torch.nn.Linear
# ====================================


class FusedLinear1D_Col(ParallelModule):
    r"""Fused Linear layer with column parallelism.

    The linear layer is defined as :math:`Y = XA + b`. A is parallelized along
    its second dimension as :math:`A = [A_1, ..., A_p]`. This layer is used to fit `torch.nn.Linear` layer (Fused QKV) in normal torch layer of huggingface, like SAM.

    Args:
        in_features (int): size of each input sample.
        out_features (int): size of each output sample.
        split_sizes (List[int]): The sizes of the split tensor.
        bias (bool, optional): If set to ``False``, the layer will not learn an additive bias, defaults to ``True``.
        dtype (`torch.dtype`): The dtype of parameters, defaults to None.
        device (`torch.device`): The device of parameters, defaults to None.
        process_group (`torch.distributed.ProcessGroup`): The process group to be used for weight sharding and communication, defaults to None.
        gather_output (bool, optional): If true, call all-gather on output and make Y available
                    to all GPUs, otherwise, every GPU will have its output
                    which is :math:`Y_i = XA_i`, defaults to False
        skip_bias_add (bool): If set to ``True``, it will skip bias add for linear layer,
            which is preserved for kernel fusion, defaults to False
        weight_initializer (`typing.Callable`):
            The initializer of weight, defaults to kaiming uniform initializer.
        bias_initializer (`typing.Callable`):
            The initializer of bias, defaults to xavier uniform initializer.

    More details about ``initializer`` please refer to
    `init <https://github.com/hpcaitech/ColossalAI/blob/main/colossalai/nn/init.py>`_.
    """

    def __init__(
        self,
        in_features: int,
        out_features: int,
        split_sizes: List[int],
        bias: bool = True,
        dtype: torch.dtype = None,
        device: torch.device = None,
        process_group: ProcessGroup = None,
        gather_output: bool = False,
        seq_parallel_mode: str = None,
        seq_parallel_dim: int = 1,
        skip_bias_add: bool = False,
        weight: Optional[Parameter] = None,
        bias_: Optional[Parameter] = None,
        weight_initializer: Callable = init.kaiming_uniform_(a=math.sqrt(5)),
        bias_initializer: Callable = init.xavier_uniform_(a=1, scale=1),
        fp8_communication: bool = False,
    ):
        super().__init__()
        # Keep input parameters
        self.in_features = in_features
        self.out_features = out_features
        self.gather_output = gather_output
        self.seq_parallel_mode = seq_parallel_mode
        self.seq_parallel_dim = seq_parallel_dim
        self.skip_bias_add = skip_bias_add
        self.device = device
        self.split_sizes = split_sizes
        self.process_group = process_group
<<<<<<< HEAD
        self.async_communication = async_communication
        self.fp8_communication = fp8_communication
=======
        self.fp8_communication = fp8_communication

        assert (
            sum(split_sizes) == out_features
        ), f"The sum of split_sizes({sum(split_sizes)}) should be equal to out_features({out_features})."
>>>>>>> 2f583c15

        if skip_bias_add and not bias:
            raise ValueError("cannot skip bias addition if bias is None")

        # offset the seed with randomizer index and rank
        seed = torch.random.initial_seed()
        self.randomizer = create_randomizer_with_offset(seed, process_group=self.process_group)

        # sanity check
        if weight is not None:
            assert not bias or bias_ is not None, "bias_ must be provided if bias is True when weight is not None"
        else:
            assert bias_ is None, "bias_ must be None if weight is None"

        # Parameters.
        if weight is None:
            # Initialize weight.
            factory_kwargs = {"device": device, "dtype": dtype}
            self.weight = Parameter(torch.empty(self.out_features, self.in_features, **factory_kwargs))
        else:
            weight.data = weight.data.to(device=device, dtype=dtype)
            self.weight = weight

        def shard_fn(tensor):
            return split_fused_qkv_in_gpt2_style(tensor, self.split_sizes, self.process_group, False)

        def gather_fn(tensor):
            return gather_fused_qkv_in_gpt2_style(tensor, self.split_sizes, self.process_group, False)

        if not is_customized_distributed_tensor(self.weight):
            with torch.no_grad():
                sharded_weight = distribute_tensor_with_customization(self.weight.data, shard_fn, gather_fn)
            customized_distributed_tensor_to_existing_param(sharded_weight, self.weight)

        if bias:
            if bias_ is None:
                self.bias = Parameter(torch.empty(self.out_features, **factory_kwargs))
            else:
                bias_.data = bias_.data.to(device=device, dtype=dtype)
                self.bias = bias_
            if not is_customized_distributed_tensor(self.bias):
                with torch.no_grad():
                    sharded_bias = distribute_tensor_with_customization(self.bias.data, shard_fn, gather_fn)
                customized_distributed_tensor_to_existing_param(sharded_bias, self.bias)
        else:
            self.bias = None

        if weight is None:
            # init weights
            self.reset_parameters(weight_initializer, bias_initializer)

    @staticmethod
    def from_native_module(
        module: nn.Module,
        process_group: Union[ProcessGroup, List[ProcessGroup]],
        split_sizes: List[int],
        *args,
        **kwargs,
    ) -> ParallelModule:
        r"""
        Convert a fused `torch.nn.linear` layer to a parallelized linear layer.

        Args:
            module (`nn.Linear`): The module to be converted.
            process_group (`Union[ProcessGroup, List[ProcessGroup]]`): The process group to be used for weight sharding and communication.
            split_sizes (List[int]): The sizes of the split tensor. In common, Q,K,V are fused in one weight.
        """
        LazyInitContext.materialize(module)

        # get the attributes
        in_features = module.in_features
        out_features = module.out_features
        bias = module.bias is not None
        device = module.weight.device

        # ensure only one process group is passed
        if isinstance(process_group, (list, tuple)):
            assert len(process_group) == 1, f"Expected only one process group, got {len(process_group)}."
            process_group = process_group[0]

        linear_1d = FusedLinear1D_Col(
            in_features=in_features,
            out_features=out_features,
            bias=bias,
            device=device,
            process_group=process_group,
            weight=module.weight,
            bias_=module.bias,
            split_sizes=split_sizes,
            *args,
            **kwargs,
        )

        return linear_1d

    def reset_parameters(self, weight_initializer, bias_initializer) -> None:
        with self.randomizer.fork_rng(enable_cpu=True):
            fan_in, fan_out = self.in_features, self.out_features
            weight_initializer(self.weight, fan_in=fan_in, fan_out=fan_out)
            if self.bias is not None:
                bias_initializer(self.bias, fan_in=fan_in)

    def forward(self, input_: Tensor) -> Tuple[Tensor, Tensor]:
        assert (
            input_.shape[-1] == self.weight.shape[-1]
        ), "Invalid shapes in Linear1D_Col forward: input={}, weight={}. Expected last dim of input {}.".format(
            input_.shape, self.weight.shape, self.weight.shape[-1]
        )
        # Set up backprop all-reduce.
        input_parallel = input_

        # Matrix multiply.
        bias = self.bias if not self.skip_bias_add else None

        if is_share_sp_tp(self.seq_parallel_mode):
            output_parallel = linear_gather_forward_reducescatter_backward(
                input_parallel,
                self.weight,
                bias,
                self.process_group,
                True,
                self.seq_parallel_dim,
                ring=self.seq_parallel_mode == "ring",
            )
        else:
            output_parallel = linear_with_async_comm(
                input_parallel, self.weight, bias, self.process_group, True, fp8_communication=self.fp8_communication
            )

        if self.gather_output:
            # All-gather across the partitions.
<<<<<<< HEAD
            output = gather_forward_split_backward(
                output_parallel, dim=-1, process_group=self.process_group, fp8_communication=self.fp8_communication
            )
=======
            output = gather_forward_split_backward_fused_qkv(output_parallel, self.split_sizes, self.process_group)
>>>>>>> 2f583c15
        else:
            output = output_parallel

        if self.skip_bias_add:
            return output, self.bias
        else:
            return output


class FusedLinear1D_Row(ParallelModule):
    r"""Linear layer with row parallelism

    Args:
        in_features (int): size of each input sample.
        out_features (int): size of each output sample.
        bias (bool, optional): If set to ``False``, the layer will not learn an additive bias, defaults to ``True``.
        dtype (`torch.dtype`): The dtype of parameters, defaults to None.
        parallel_input (bool): If set to ``True``, it's assumed that the input is split, defaults to False.
        process_group (`torch.distributed.ProcessGroup`): The process group to be used for weight sharding and communication, defaults to None.
        seq_parallel_mode (`str`): The type of sp mode, it will use sequence parallel when `seq_parallel_mode` is not None. Defaults to None.
        seq_parallel_dim (`int`): Which dim will sequence parallelism split and gather the sequence.
        skip_bias_add (bool): If set to ``True``, it will skip bias add for linear layer,
            which is preserved for kernel fusion, defaults to False
        weight_initializer (:class:`typing.Callable`, optional):
            The initializer of weight, defaults to kaiming uniform initializer.
        bias_initializer (:class:`typing.Callable`, optional):
            The initializer of bias, defaults to xavier uniform initializer.

    More details about ``initializer`` please refer to
    `init <https://github.com/hpcaitech/ColossalAI/blob/main/colossalai/nn/init.py>`_.
    """

    def __init__(
        self,
        in_features: int,
        out_features: int,
        split_sizes: List[int],
        bias: bool = True,
        dtype: torch.dtype = None,
        device: torch.device = None,
        process_group: ProcessGroup = None,
        seq_parallel_mode: str = None,
        seq_parallel_dim: int = 1,
        parallel_input: bool = True,
        skip_bias_add: bool = False,
        weight: Optional[Parameter] = None,
        bias_: Optional[Parameter] = None,
        weight_initializer: Callable = init.kaiming_uniform_(a=math.sqrt(5)),
        bias_initializer: Callable = init.xavier_uniform_(a=1, scale=1),
        fp8_communication: bool = False,
    ):
        super().__init__()
        # Keep input parameters
        self.in_features = in_features
        self.out_features = out_features
        self.split_sizes = split_sizes
        self.parallel_input = parallel_input
        self.skip_bias_add = skip_bias_add
        self.process_group = process_group
        self.seq_parallel_mode = seq_parallel_mode
        self.seq_parallel_dim = seq_parallel_dim
        self.num_partitions = dist.get_world_size(self.process_group)
        self.fp8_communication = fp8_communication

        assert (
            sum(split_sizes) == in_features
        ), f"The sum of split_sizes({sum(split_sizes)}) should be equal to in_features({in_features})."

        if skip_bias_add and not bias:
            raise ValueError("cannot skip bias addition if bias is None")

        # offset the seed with randomizer index and rank
        seed = torch.random.initial_seed()
        self.randomizer = create_randomizer_with_offset(seed, process_group=self.process_group)

        # sanity check
        if weight is not None:
            assert not bias or bias_ is not None, "bias_ must be provided if bias is True when weight is not None"
        else:
            assert bias_ is None, "bias_ must be None if weight is None"

        # Parameters.
        if weight is None:
            # Initialize weight.
            factory_kwargs = {"device": device, "dtype": dtype}
            self.weight = Parameter(torch.empty(self.out_features, self.in_features, **factory_kwargs))
        else:
            weight.data = weight.data.to(device=device, dtype=dtype)
            self.weight = weight

        def shard_fn(tensor):
            return split_fused_qkv_in_gpt2_style(tensor, self.split_sizes, self.process_group, True)

        def gather_fn(tensor):
            return gather_fused_qkv_in_gpt2_style(tensor, self.split_sizes, self.process_group, True)

        if not is_customized_distributed_tensor(self.weight):
            with torch.no_grad():
                sharded_weight = distribute_tensor_with_customization(self.weight.data, shard_fn, gather_fn)
            customized_distributed_tensor_to_existing_param(sharded_weight, self.weight)

        if bias:
            if bias_ is None:
                self.bias = Parameter(torch.empty(self.out_features, **factory_kwargs))
            else:
                bias_.data = bias_.data.to(device=device, dtype=dtype)
                self.bias = bias_
        else:
            self.bias = None

        if weight is None:
            with self.randomizer.fork_rng(enable_cpu=True):
                self.reset_parameters(weight_initializer, bias_initializer)

    @staticmethod
    def from_native_module(
        module: nn.Module, process_group: Union[ProcessGroup, List[ProcessGroup]], split_sizes: List[int], **kwargs
    ) -> ParallelModule:
        r"""
        Convert a native PyTorch linear layer to a parallelized linear layer.
        """
        LazyInitContext.materialize(module)
        # get the attributes
        in_features = module.in_features
        out_features = module.out_features
        bias = module.bias is not None
        device = module.weight.device

        # ensure only one process group is passed
        if isinstance(process_group, (list, tuple)):
            assert len(process_group) == 1, f"Expected only one process group, got {len(process_group)}."
            process_group = process_group[0]

        linear_1d = FusedLinear1D_Row(
            in_features=in_features,
            out_features=out_features,
            bias=bias,
            device=device,
            process_group=process_group,
            weight=module.weight,
            bias_=module.bias,
            split_sizes=split_sizes,
            **kwargs,
        )

        return linear_1d

    @torch.no_grad()
    def reset_parameters(self, weight_initializer, bias_initializer) -> None:
        fan_in, fan_out = self.in_features, self.out_features
        weight_initializer(self.weight, fan_in=fan_in, fan_out=fan_out)

        if self.bias is not None:
            bias_initializer(self.bias, fan_in=fan_in)
            if self.process_group is None:
                src_rank = 0
            else:
                src_rank = dist.distributed_c10d._get_global_rank(self.process_group, 0)

            origin_device = self.bias.device
            bias = self.bias.cuda()
            dist.broadcast(bias, src=src_rank, group=self.process_group)
            bias = bias.to(origin_device)
            self.bias.copy_(bias)

    def forward(self, input_: Tensor) -> Tensor:
        # Set up backprop all-reduce.
        if self.parallel_input:
            assert (
                input_.shape[-1] == self.weight.shape[-1]
            ), "Invalid shapes in Linear1D_Row forward: input={}, weight={}. Expected last dim of input {}.".format(
                input_.shape, self.weight.shape, self.weight.shape[-1]
            )
            input_ = input_
        else:
            assert (
                divide(input_.shape[-1], self.num_partitions) == self.weight.shape[-1]
            ), "Invalid shapes in Linear1D_Row forward: input={}, weight={}. Expected last dim of input {}.".format(
                input_.shape, self.weight.shape, self.weight.shape[-1] * self.num_partitions
            )
            input_ = split_forward_gather_backward_fused_qkv(input_, self.split_sizes, self.process_group)

        if is_share_sp_tp(self.seq_parallel_mode):
            output = linear_reducescatter_forward_gather_backward(
                input_,
                self.weight,
                process_group=self.process_group,
                dim=self.seq_parallel_dim,
                ring=self.seq_parallel_mode == "ring",
            )
        else:
            output_parallel = F.linear(input_, self.weight)
            output = reduce_forward(output_parallel, self.process_group, fp8_communication=self.fp8_communication)

        if not self.skip_bias_add:
            if self.bias is not None:
                output = output + self.bias
            return output
        else:
            return output, self.bias<|MERGE_RESOLUTION|>--- conflicted
+++ resolved
@@ -240,16 +240,11 @@
         self.device = device
         self.split_sizes = split_sizes
         self.process_group = process_group
-<<<<<<< HEAD
-        self.async_communication = async_communication
-        self.fp8_communication = fp8_communication
-=======
         self.fp8_communication = fp8_communication
 
         assert (
             sum(split_sizes) == out_features
         ), f"The sum of split_sizes({sum(split_sizes)}) should be equal to out_features({out_features})."
->>>>>>> 2f583c15
 
         if skip_bias_add and not bias:
             raise ValueError("cannot skip bias addition if bias is None")
@@ -369,11 +364,7 @@
 
         # Matrix multiply.
         bias = self.bias if not self.skip_bias_add else None
-<<<<<<< HEAD
-        if self.seq_parallel_mode == "split_gather":
-=======
         if is_share_sp_tp(self.seq_parallel_mode):
->>>>>>> 2f583c15
             input_parallel = input_
             output_parallel = matmul_gather_forward_reducescatter_backward(
                 input_parallel,
@@ -382,43 +373,18 @@
                 self.process_group,
                 True,
                 1,
-<<<<<<< HEAD
-                self.overlap,
-=======
                 ring=self.seq_parallel_mode == "ring",
->>>>>>> 2f583c15
                 fp8_communication=self.fp8_communication,
             )
         elif self.seq_parallel_mode is None or self.seq_parallel_mode == "ring_attn":
             # Set up backprop all-reduce.
             input_parallel = input_
-<<<<<<< HEAD
-            output_parallel = matmul_gather_forward_reducescatter_backward(
+            output_parallel = matmul_with_async_comm(
                 input_parallel,
                 self.weight,
                 bias,
                 self.process_group,
                 True,
-                1,
-                self.overlap,
-                True,
-                fp8_communication=self.fp8_communication,
-            )
-        elif self.seq_parallel_mode is None or self.seq_parallel_mode == "ring_attn":
-            # Set up backprop all-reduce.
-            input_parallel = reduce_backward(input_, self.process_group)
-=======
->>>>>>> 2f583c15
-            output_parallel = matmul_with_async_comm(
-                input_parallel,
-                self.weight,
-                bias,
-                self.process_group,
-<<<<<<< HEAD
-                self.async_communication,
-=======
-                True,
->>>>>>> 2f583c15
                 fp8_communication=self.fp8_communication,
             )
         else:
@@ -426,13 +392,7 @@
 
         if self.gather_output:
             # All-gather across the partitions.
-<<<<<<< HEAD
-            output = gather_forward_split_backward(
-                output_parallel, dim=-1, process_group=self.process_group, fp8_communication=self.fp8_communication
-            )
-=======
             output = gather_forward_split_backward_fused_qkv(output_parallel, self.split_sizes, self.process_group)
->>>>>>> 2f583c15
         else:
             output = output_parallel
 
@@ -641,11 +601,7 @@
             if self.seq_parallel_mode is None or self.seq_parallel_mode == "ring_attn":
                 output_parallel = torch.matmul(input_, self.weight)
                 output = reduce_forward(output_parallel, self.process_group, fp8_communication=self.fp8_communication)
-<<<<<<< HEAD
-            elif self.seq_parallel_mode == "split_gather":
-=======
             elif is_share_sp_tp(self.seq_parallel_mode):
->>>>>>> 2f583c15
                 output_parallel = torch.matmul(input_, self.weight)
                 output = reducescatter_forward_gather_backward(
                     output_parallel,
@@ -653,16 +609,6 @@
                     1,
                     self.fp8_communication,
                 )
-<<<<<<< HEAD
-            elif self.seq_parallel_mode == "ring":
-                output_parallel = torch.matmul(input_, self.weight)
-                output = reducescatter_forward_gather_backward(
-                    output_parallel,
-                    self.process_group,
-                    1,
-                )
-=======
->>>>>>> 2f583c15
             else:
                 raise NotImplementedError(f"seq_parallel_mode={self.seq_parallel_mode} is not supported!")
 
@@ -737,16 +683,11 @@
         self.device = device
         self.split_sizes = split_sizes
         self.process_group = process_group
-<<<<<<< HEAD
-        self.async_communication = async_communication
-        self.fp8_communication = fp8_communication
-=======
         self.fp8_communication = fp8_communication
 
         assert (
             sum(split_sizes) == out_features
         ), f"The sum of split_sizes({sum(split_sizes)}) should be equal to out_features({out_features})."
->>>>>>> 2f583c15
 
         if skip_bias_add and not bias:
             raise ValueError("cannot skip bias addition if bias is None")
@@ -878,13 +819,7 @@
 
         if self.gather_output:
             # All-gather across the partitions.
-<<<<<<< HEAD
-            output = gather_forward_split_backward(
-                output_parallel, dim=-1, process_group=self.process_group, fp8_communication=self.fp8_communication
-            )
-=======
             output = gather_forward_split_backward_fused_qkv(output_parallel, self.split_sizes, self.process_group)
->>>>>>> 2f583c15
         else:
             output = output_parallel
 
