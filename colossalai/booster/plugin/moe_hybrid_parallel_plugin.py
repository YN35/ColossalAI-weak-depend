--- conflicted
+++ resolved
@@ -214,11 +214,8 @@
         moe_dp_outside: bool = True,
         overlap_p2p: bool = True,
         overlap_allgather: bool = False,
-<<<<<<< HEAD
         fp8_communication: bool = False,
         use_fp8: bool = False,
-=======
->>>>>>> 26493b97
     ) -> None:
         if overlap_communication or zero_stage == 2:
             overlap_communication = False
@@ -328,11 +325,8 @@
             self.sp_group = self.pg_mesh.get_group_along_axis(self.tp_axis)
         else:
             self.sp_group = self.pg_mesh.get_group_along_axis(self.sp_axis)
-<<<<<<< HEAD
         self.use_fp8 = use_fp8
-=======
-
->>>>>>> 26493b97
+
         self.shard_config = ShardConfig(
             tensor_parallel_process_group=self.tp_group,
             sequence_parallel_process_group=self.sp_group,
@@ -350,10 +344,7 @@
             parallel_output=parallel_output,
             make_vocab_size_divisible_by=make_vocab_size_divisible_by,
             gradient_checkpoint_config=gradient_checkpoint_config,
-<<<<<<< HEAD
             fp8_communication=fp8_communication,
-=======
->>>>>>> 26493b97
         )
         self.amp_config = dict(
             initial_scale=initial_scale,
