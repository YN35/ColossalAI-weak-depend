--- conflicted
+++ resolved
@@ -416,14 +416,7 @@
         """
         assert not self.forward_only
 
-<<<<<<< HEAD
-        if return_loss and self.stage_manager.is_last_stage():
-            accum_loss = torch.zeros(1, device=get_accelerator().get_current_device())
-        else:
-            accum_loss = None
-=======
         self.load_batch(data_iter)
->>>>>>> 5d9a0ae7
 
         num_microbatch = self.num_microbatch * self.num_model_chunks
         num_warmup_microbatch = (self.stage_manager.num_stages - self.stage_manager.stage - 1) * 2
