import os

import pytest
import torch
import torch.distributed as dist
from torch.testing import assert_close

import colossalai
from colossalai.logging import disable_existing_loggers
from colossalai.shardformer import PipelineGradientCheckpointConfig
from colossalai.shardformer.layer.utils import Randomizer
from colossalai.tensor.d_tensor.api import clear_layout_converter
from colossalai.testing import clear_cache_before_run, parameterize, rerun_if_address_is_in_use, spawn
from tests.kit.model_zoo import model_zoo
from tests.test_shardformer.test_model._utils import (
    build_model_from_hybrid_plugin,
    check_all_grad_tensors,
    check_loss,
    check_output_hidden_state,
    check_weight,
    get_grad_tensors_for_check,
    run_forward_backward_with_hybrid_plugin,
    unwrap_model,
)

os.environ["TRANSFORMERS_NO_ADVISORY_WARNINGS"] = "true"


def check_forward_backward(model_fn, data_gen_fn, output_transform_fn, loss_fn, test_config):
    enable_gradient_checkpointing = test_config.pop("enable_gradient_checkpointing", False)
    org_model, org_optimizer, sharded_model, sharded_optimizer, criterion, booster = build_model_from_hybrid_plugin(
        model_fn, loss_fn, test_config
    )
    if enable_gradient_checkpointing:
        # org_model.gradient_checkpointing_enable()
        sharded_model.unwrap().gradient_checkpointing_enable()

    org_loss, org_output, sharded_loss, sharded_output = run_forward_backward_with_hybrid_plugin(
        org_model, sharded_model, sharded_optimizer, data_gen_fn, output_transform_fn, criterion, booster
    )

    stage_manager = booster.plugin.stage_manager
    tp_group = booster.plugin.tp_group

    # unwrap model
    llama_model = unwrap_model(org_model, "LlamaModel", "model")
    shard_llama_model = unwrap_model(sharded_model, "LlamaModel", "model")

    row_layer_for_check = ["layers[0].self_attn.q_proj", "embed_tokens"]
    col_layer_for_check = ["layers[0].self_attn.o_proj"]
    # Here we check the grad of layernorm because an all-reduce operation should be performed during sequence parallelism
    norm_layer_for_check = ["layers[0].input_layernorm", "layers[0].post_attention_layernorm"]

    # During pipeline parallelism, we cannot get the grad of norm layer during first stage, so we only check this when pp is not enbaled
    if stage_manager is None:
        norm_layer_for_check.append("norm")

    # Check the grad when using ZeRO-1 and ZeRO-2
    if (
        booster.plugin.zero_stage in [1, 2]
        and booster.plugin.shard_config.enable_sequence_parallelism
        and booster.plugin.shard_config.pipeline_stage_manager is None
        and booster.plugin.shard_config.sequence_parallelism_mode == "all_to_all"
    ):
        master2working = sharded_optimizer.get_master_to_working_map()
<<<<<<< HEAD
        for p1, p2 in zip(llama_model.parameters(), sharded_optimizer._master_param_groups_of_current_rank[0]):
=======
        for (name, p1), p2 in zip(
            llama_model.named_parameters(), sharded_optimizer._master_param_groups_of_current_rank[0]
        ):
>>>>>>> 26493b97
            working_p = master2working[id(p2)]
            grads = sharded_optimizer.get_partitioned_gradients_by_param_id(0, id(working_p))
            grad_index = (
                0
                if sharded_optimizer._partition_grads
                else sharded_optimizer.pid_to_bucket_store[id(working_p)].local_rank
            )
            grad = grads[grad_index]
            sharded_grad = p1.grad.view(-1).chunk(dist.get_world_size())[dist.get_rank()]
            try:
                assert_close(sharded_grad, grad[: sharded_grad.shape[0]], atol=5e-3, rtol=5e-3, check_dtype=False)
            except Exception as e:
                raise RuntimeError(f"Failed to check grad for {name}") from e

    # Save gradient tensors for comparison between the original model and the sharded model before optimizer step.
    grads_to_check = {}
    if (stage_manager is None or stage_manager.is_first_stage(ignore_chunk=True)) and booster.plugin.zero_stage == 0:
        if test_config["precision"] == "fp32":
            atol, rtol = 1e-6, 1e-4
        else:
            atol, rtol = 5e-3, 5e-3
        row_layer_grads = get_grad_tensors_for_check(
            llama_model, shard_llama_model, row_layer_for_check, tp_group, atol=atol, rtol=rtol, dim=0, verbose=False
        )
        col_layer_grads = get_grad_tensors_for_check(
            llama_model, shard_llama_model, col_layer_for_check, tp_group, atol=atol, rtol=rtol, dim=1, verbose=False
        )
        norm_layer_grads = get_grad_tensors_for_check(
            llama_model,
            shard_llama_model,
            norm_layer_for_check,
            tp_group,
            atol=atol,
            rtol=rtol,
            dim=1,
            verbose=False,
        )
        grads_to_check.update(col_layer_grads)
        grads_to_check.update(row_layer_grads)
        grads_to_check.update(norm_layer_grads)

    # optimizer executes step
    org_optimizer.step()
    sharded_optimizer.step()

    # check last hidden state & loss
    if stage_manager is None or stage_manager.is_last_stage(ignore_chunk=True):
        if test_config["precision"] == "fp32":
            atol, rtol = 1e-5, 1e-3
        else:
            atol, rtol = 5e-3, 5e-3

        if org_model.__class__.__name__ == "LlamaModel":
            check_output_hidden_state(
                org_output,
                sharded_output,
                stage_manager,
                atol=atol,
                rtol=rtol,
                shard_config=booster.plugin.shard_config,
            )
        check_loss(org_loss, sharded_loss, atol=atol, rtol=rtol)
    # check weights
    if stage_manager is None or stage_manager.is_first_stage(ignore_chunk=True):
        if test_config["precision"] == "fp32":
            atol, rtol = 1e-4, 1e-3
        else:
            atol, rtol = 5e-3, 5e-3
        check_weight(
            llama_model,
            shard_llama_model,
            col_layer_for_check,
            tp_group,
            atol=atol,
            rtol=rtol,
            dim=1,
            verbose=False,
        )

    # check grads
    check_all_grad_tensors(grads_to_check)
    torch.cuda.empty_cache()


@parameterize(
    "test_config",
    [
<<<<<<< HEAD
        {  # Ulysess + Flash attention
            "tp_size": 1,
            "pp_size": 2,
            "sp_size": 2,
            "num_microbatches": 2,
            "enable_sequence_parallelism": True,
            "sequence_parallelism_mode": "all_to_all",
            "enable_flash_attention": True,
=======
        # Double Ring Attention
        {
            "tp_size": 1,
            "pp_size": 1,
            "sp_size": 4,
            "num_microbatches": 1,
            "enable_sequence_parallelism": True,
            "sequence_parallelism_mode": "ring_attn",
>>>>>>> 26493b97
            "use_lazy_init": True,
            "zero_stage": 0,
            "precision": "fp16",
            "initial_scale": 1,
            "inner_ring_size": 2,
        },
<<<<<<< HEAD
        {  # Test ring + Flash attention
            "tp_size": 2,
            "pp_size": 1,
=======
        # Ring Attention + PP
        {
            "tp_size": 1,
            "pp_size": 2,
>>>>>>> 26493b97
            "sp_size": 2,
            "num_microbatches": 1,
            "enable_sequence_parallelism": True,
<<<<<<< HEAD
            "sequence_parallelism_mode": "ring",
            "enable_flash_attention": True,
=======
            "sequence_parallelism_mode": "ring_attn",
>>>>>>> 26493b97
            "use_lazy_init": True,
            "zero_stage": 2,
            "precision": "fp16",
            "initial_scale": 1,
        },
        # Ring Attention + TP
        {
            "tp_size": 2,
            "pp_size": 1,
            "sp_size": 2,
            "num_microbatches": 1,
            "enable_sequence_parallelism": True,
            "sequence_parallelism_mode": "ring_attn",
            "use_lazy_init": True,
            "zero_stage": 2,
            "precision": "fp16",
            "initial_scale": 1,
        },
        {  # Ulysess + TP
            "tp_size": 2,
            "pp_size": 1,
            "sp_size": 2,
            "num_microbatches": 1,
            "enable_sequence_parallelism": True,
            "sequence_parallelism_mode": "all_to_all",
            "enable_all_optimization": True,
            "use_lazy_init": True,
            "zero_stage": 0,
            "precision": "fp16",
            "initial_scale": 1,
        },
        {  # Ulysess + PP
            "tp_size": 1,
            "pp_size": 2,
            "sp_size": 2,
            "num_microbatches": 2,
            "enable_sequence_parallelism": True,
            "sequence_parallelism_mode": "all_to_all",
            "enable_all_optimization": True,
            "use_lazy_init": True,
            "zero_stage": 0,
            "precision": "fp16",
            "initial_scale": 1,
        },
        {
            "tp_size": 4,
            "pp_size": 1,
            "num_microbatches": 1,
            "enable_sequence_parallelism": True,
            "sequence_parallelism_mode": "split_gather",
            "enable_flash_attention": True,
            "use_lazy_init": True,
            "precision": "fp16",
            "initial_scale": 1,
        },
        {
            "tp_size": 2,
            "pp_size": 1,
            "sp_size": 1,
            "num_microbatches": 1,
            "enable_sequence_parallelism": True,
            "sequence_parallelism_mode": "ring",
            "enable_flash_attention": True,
            "use_lazy_init": True,
            "zero_stage": 2,
            "precision": "fp16",
            "initial_scale": 1,
        },
        {
            "tp_size": 2,
            "pp_size": 2,
            "num_microbatches": 2,
            "enable_all_optimization": True,
            "use_lazy_init": True,
            "precision": "fp16",
            "initial_scale": 1,
            "enable_gradient_checkpointing": True,
            "gradient_checkpoint_config": PipelineGradientCheckpointConfig(gradient_checkpointing_ratio=0.5),
        },
        {
            "tp_size": 1,
            "pp_size": 2,
            "num_microbatches": 4,
            "use_lazy_init": False,
            "precision": "fp32",
            "enable_gradient_checkpointing": True,
            "gradient_checkpoint_config": PipelineGradientCheckpointConfig(num_ckpt_layers_per_stage=[4, 0]),
        },
        {
            "tp_size": 2,
            "pp_size": 1,
            "enable_all_optimization": True,
            "use_lazy_init": True,
            "zero_stage": 2,
            "precision": "fp16",
            "initial_scale": 1,
        },
        {
            "tp_size": 1,
            "pp_size": 2,
            "num_microbatches": 2,
            "enable_all_optimization": True,
            "use_lazy_init": True,
            "zero_stage": 1,
            "precision": "fp16",
            "initial_scale": 1,
        },
    ],
)
def run_llama_test(test_config):
    sub_model_zoo = model_zoo.get_sub_registry("transformers_llama")
    for name, (model_fn, data_gen_fn, output_transform_fn, loss_fn, _) in sub_model_zoo.items():
        if test_config.get("sequence_parallelism_mode", None) == "ring_attn" and "causal" not in name:
            continue
        try:
            check_forward_backward(model_fn, data_gen_fn, output_transform_fn, loss_fn, test_config)
        except Exception as e:
            print(f"Failed config: {test_config}, model name: {name}")
            raise e
    clear_layout_converter()
    Randomizer.reset_index()
    torch.cuda.empty_cache()


@parameterize(
    "test_config",
    [
        {
            "tp_size": 2,
            "pp_size": 2,
            "num_microbatches": 4,
            "enable_all_optimization": False,
            "use_lazy_init": False,
            "precision": "fp32",
            "initial_scale": 1,
        },
        {
            "tp_size": 2,
            "pp_size": 2,
            "num_microbatches": 4,
            "enable_all_optimization": False,
            "use_lazy_init": False,
            "precision": "fp16",
            "zero_stage": 1,
            "initial_scale": 1,
        },
        {
            "tp_size": 2,
            "pp_size": 2,
            "pp_style": "interleaved",
            "num_model_chunks": 2,
            "num_microbatches": 4,
            "enable_all_optimization": False,
            "precision": "fp16",
            "zero_stage": 1,
            "initial_scale": 1,
            "enable_gradient_checkpointing": True,
            "gradient_checkpoint_config": PipelineGradientCheckpointConfig(
                num_ckpt_layers_per_stage=[0, 1, 2, 2],
            ),
        },
    ],
)
def run_llama_3d_test(test_config):
    sub_model_zoo = model_zoo.get_sub_registry("transformers_llama")

    for name, (model_fn, data_gen_fn, output_transform_fn, loss_fn, _) in sub_model_zoo.items():
        try:
            check_forward_backward(model_fn, data_gen_fn, output_transform_fn, loss_fn, test_config)
        except Exception as e:
            print(f"Failed config: {test_config}")
            raise e

    clear_layout_converter()
    Randomizer.reset_index()
    torch.cuda.empty_cache()


def check_llama(rank, world_size, port):
    disable_existing_loggers()
    colossalai.launch(rank=rank, world_size=world_size, host="localhost", port=port, backend="nccl")
    run_llama_test()


def check_llama_3d(rank, world_size, port):
    disable_existing_loggers()
    colossalai.launch(rank=rank, world_size=world_size, host="localhost", port=port, backend="nccl")
    run_llama_3d_test()


@pytest.mark.dist
@rerun_if_address_is_in_use()
@clear_cache_before_run()
def test_llama():
    spawn(check_llama, 4)


@pytest.mark.largedist
@rerun_if_address_is_in_use()
@clear_cache_before_run()
def test_llama_3d():
    spawn(check_llama_3d, 8)


if __name__ == "__main__":
    test_llama()
    test_llama_3d()<|MERGE_RESOLUTION|>--- conflicted
+++ resolved
@@ -63,13 +63,9 @@
         and booster.plugin.shard_config.sequence_parallelism_mode == "all_to_all"
     ):
         master2working = sharded_optimizer.get_master_to_working_map()
-<<<<<<< HEAD
-        for p1, p2 in zip(llama_model.parameters(), sharded_optimizer._master_param_groups_of_current_rank[0]):
-=======
         for (name, p1), p2 in zip(
             llama_model.named_parameters(), sharded_optimizer._master_param_groups_of_current_rank[0]
         ):
->>>>>>> 26493b97
             working_p = master2working[id(p2)]
             grads = sharded_optimizer.get_partitioned_gradients_by_param_id(0, id(working_p))
             grad_index = (
@@ -157,7 +153,19 @@
 @parameterize(
     "test_config",
     [
-<<<<<<< HEAD
+        {  # Test ring + Flash attention
+            "tp_size": 2,
+            "pp_size": 1,
+            "sp_size": 4,
+            "num_microbatches": 1,
+            "enable_sequence_parallelism": True,
+            "sequence_parallelism_mode": "ring_attn",
+            "use_lazy_init": True,
+            "zero_stage": 0,
+            "precision": "fp16",
+            "initial_scale": 1,
+            "inner_ring_size": 2,
+        },
         {  # Ulysess + Flash attention
             "tp_size": 1,
             "pp_size": 2,
@@ -166,47 +174,11 @@
             "enable_sequence_parallelism": True,
             "sequence_parallelism_mode": "all_to_all",
             "enable_flash_attention": True,
-=======
-        # Double Ring Attention
-        {
-            "tp_size": 1,
-            "pp_size": 1,
-            "sp_size": 4,
-            "num_microbatches": 1,
-            "enable_sequence_parallelism": True,
-            "sequence_parallelism_mode": "ring_attn",
->>>>>>> 26493b97
-            "use_lazy_init": True,
-            "zero_stage": 0,
-            "precision": "fp16",
-            "initial_scale": 1,
-            "inner_ring_size": 2,
-        },
-<<<<<<< HEAD
-        {  # Test ring + Flash attention
-            "tp_size": 2,
-            "pp_size": 1,
-=======
-        # Ring Attention + PP
-        {
-            "tp_size": 1,
-            "pp_size": 2,
->>>>>>> 26493b97
-            "sp_size": 2,
-            "num_microbatches": 1,
-            "enable_sequence_parallelism": True,
-<<<<<<< HEAD
-            "sequence_parallelism_mode": "ring",
-            "enable_flash_attention": True,
-=======
-            "sequence_parallelism_mode": "ring_attn",
->>>>>>> 26493b97
-            "use_lazy_init": True,
-            "zero_stage": 2,
-            "precision": "fp16",
-            "initial_scale": 1,
-        },
-        # Ring Attention + TP
+            "use_lazy_init": True,
+            "zero_stage": 1,
+            "precision": "fp16",
+            "initial_scale": 1,
+        },
         {
             "tp_size": 2,
             "pp_size": 1,
